"""Setup titiler."""

from setuptools import find_packages, setup

with open("README.md") as f:
    long_description = f.read()

inst_reqs = [
    "email-validator",
    "fastapi==0.60.1",
    "jinja2",
    "python-binary-memcached",
    "rio-color",
<<<<<<< HEAD
    "rio-tiler-crs==3.0b2",
    "rio-cogeo",
=======
    "rio-tiler>=2.0b.5",
    "rio-tiler-crs==3.0b3",
>>>>>>> a434f4df
]
extra_reqs = {
    "dev": ["pytest", "pytest-cov", "pytest-asyncio", "pre-commit", "requests"],
    "mosaic": ["cogeo-mosaic==3.0a7"],
    "server": ["uvicorn", "click==7.0"],
    "lambda": ["mangum>=0.9.0"],
    "deploy": [
        "docker",
        "aws-cdk.core",
        "aws-cdk.aws_lambda",
        "aws-cdk.aws_apigatewayv2",
        "aws-cdk.aws_ecs",
        "aws-cdk.aws_ec2",
        "aws-cdk.aws_autoscaling",
        "aws-cdk.aws_ecs_patterns",
    ],
    "test": ["pytest", "pytest-cov", "pytest-asyncio", "requests"],
}


setup(
    name="titiler",
    version="3.0.0",
    description=u"",
    long_description=long_description,
    long_description_content_type="text/markdown",
    python_requires=">=3",
    classifiers=[
        "Intended Audience :: Information Technology",
        "Intended Audience :: Science/Research",
        "License :: OSI Approved :: BSD License",
        "Programming Language :: Python :: 3.6",
        "Programming Language :: Python :: 3.7",
    ],
    keywords="COG STAC MosaicJSON FastAPI Serverless",
    author=u"Vincent Sarago",
    author_email="vincent@developmentseed.org",
    url="https://github.com/developmentseed/titiler",
    license="MIT",
    packages=find_packages(exclude=["ez_setup", "examples", "tests"]),
    package_data={"titiler": ["templates/*.html", "templates/*.xml"]},
    include_package_data=True,
    zip_safe=False,
    install_requires=inst_reqs,
    extras_require=extra_reqs,
)<|MERGE_RESOLUTION|>--- conflicted
+++ resolved
@@ -11,13 +11,9 @@
     "jinja2",
     "python-binary-memcached",
     "rio-color",
-<<<<<<< HEAD
-    "rio-tiler-crs==3.0b2",
-    "rio-cogeo",
-=======
-    "rio-tiler>=2.0b.5",
+    "rio-tiler>=2.0b5",
+    "rio-cogeo~=2.0a5",
     "rio-tiler-crs==3.0b3",
->>>>>>> a434f4df
 ]
 extra_reqs = {
     "dev": ["pytest", "pytest-cov", "pytest-asyncio", "pre-commit", "requests"],
