[bumpversion]
<<<<<<< HEAD
current_version = 0.17.2
=======
current_version = 0.17.3
>>>>>>> 66f06efd
commit = True
tag = True
tag_name = {new_version}
parse =
	(?P<major>\d+)\.(?P<minor>\d+)\.(?P<patch>\d+)
	((?P<pre>a|b|rc)(?P<prenum>\d+))?
serialize =
	{major}.{minor}.{patch}{pre}{prenum}
	{major}.{minor}.{patch}

[bumpversion:file (global):pyproject.toml]
search = version="{current_version}"
replace = version="{new_version}"

[bumpversion:file (core):pyproject.toml]
search = titiler.core=={current_version}
replace = titiler.core=={new_version}

[bumpversion:file (extensions):pyproject.toml]
search = titiler.extensions=={current_version}
replace = titiler.extensions=={new_version}

[bumpversion:file (mosaic):pyproject.toml]
search = titiler.mosaic=={current_version}
replace = titiler.mosaic=={new_version}

[bumpversion:file (application):pyproject.toml]
search = titiler.application=={current_version}
replace = titiler.application=={new_version}

[bumpversion:file:src/titiler/core/titiler/core/__init__.py]
search = __version__ = "{current_version}"
replace = __version__ = "{new_version}"

[bumpversion:file:src/titiler/extensions/titiler/extensions/__init__.py]
search = __version__ = "{current_version}"
replace = __version__ = "{new_version}"

[bumpversion:file:src/titiler/mosaic/titiler/mosaic/__init__.py]
search = __version__ = "{current_version}"
replace = __version__ = "{new_version}"

[bumpversion:file:src/titiler/application/titiler/application/__init__.py]
search = __version__ = "{current_version}"
replace = __version__ = "{new_version}"

[bumpversion:file:src/titiler/mosaic/pyproject.toml]
search = titiler.core=={current_version}
replace = titiler.core=={new_version}

[bumpversion:file:src/titiler/extensions/pyproject.toml]
search = titiler.core=={current_version}
replace = titiler.core=={new_version}

[bumpversion:file (core):src/titiler/application/pyproject.toml]
search = titiler.core=={current_version}
replace = titiler.core=={new_version}

[bumpversion:file (extensions):src/titiler/application/pyproject.toml]
search = titiler.extensions[cogeo,stac]=={current_version}
replace = titiler.extensions[cogeo,stac]=={new_version}

[bumpversion:file (mosaic):src/titiler/application/pyproject.toml]
search = titiler.mosaic=={current_version}
replace = titiler.mosaic=={new_version}

[bumpversion:file:deployment/aws/lambda/Dockerfile]
search = titiler.application=={current_version}
replace = titiler.application=={new_version}

[bumpversion:file:deployment/k8s/charts/Chart.yaml]
search = appVersion: {current_version}
replace = appVersion: {new_version}<|MERGE_RESOLUTION|>--- conflicted
+++ resolved
@@ -1,9 +1,5 @@
 [bumpversion]
-<<<<<<< HEAD
-current_version = 0.17.2
-=======
 current_version = 0.17.3
->>>>>>> 66f06efd
 commit = True
 tag = True
 tag_name = {new_version}
