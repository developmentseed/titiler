[project]
name = "titiler-xarray"
description = "Xarray plugin for TiTiler."
readme = "README.md"
requires-python = ">=3.11"
authors = [
    {name = "Vincent Sarago", email = "vincent@developmentseed.com"},
    {name = "Aimee Barciauskas", email = "aimee@developmentseed.com"},
]
license = {text = "MIT"}
keywords = [
    "TiTiler",
    "Xarray",
    "Zarr",
    "NetCDF",
    "HDF",
]
classifiers = [
    "Development Status :: 4 - Beta",
    "Intended Audience :: Information Technology",
    "Intended Audience :: Science/Research",
    "License :: OSI Approved :: MIT License",
    "Programming Language :: Python :: 3",
    "Programming Language :: Python :: 3.11",
    "Programming Language :: Python :: 3.12",
    "Programming Language :: Python :: 3.13",
    "Topic :: Scientific/Engineering :: GIS",
]
dynamic = ["version"]
dependencies = [
<<<<<<< HEAD
    "titiler-core==0.25.0",
=======
    "titiler-core==0.26.0",
    "rio-tiler>=7.6.1,<8.0",
>>>>>>> 820da86e
    "xarray",
    "rioxarray",
    "obstore",
    "zarr>=3.1,<4.0",
]

[project.optional-dependencies]
fs = [
    "h5netcdf",
    "fsspec",
    "s3fs>=2025.2.0",
    "aiohttp",
    "gcsfs",
    "requests",
]
telemetry = [
    "opentelemetry-api",
    "opentelemetry-sdk",
    "opentelemetry-instrumentation-fastapi",
    "opentelemetry-instrumentation-logging",
    "opentelemetry-exporter-otlp",
]

[dependency-groups]
test = [
    "pytest",
    "pytest-cov",
    "pytest-asyncio",
    "httpx",
    "h5netcdf",
    "fsspec",
    "s3fs",
    "aiohttp",
    "requests",
]
upstream = [
    'xarray @ git+https://github.com/pydata/xarray',
    'universal_pathlib @ git+https://github.com/fsspec/universal_pathlib',
    'numcodecs @ git+https://github.com/zarr-developers/numcodecs',
    'ujson @ git+https://github.com/ultrajson/ultrajson',
    'zarr @ git+https://github.com/zarr-developers/zarr-python',
]

[project.urls]
Homepage = "https://developmentseed.org/titiler/"
Documentation = "https://developmentseed.org/titiler/"
Issues = "https://github.com/developmentseed/titiler/issues"
Source = "https://github.com/developmentseed/titiler"
Changelog = "https://developmentseed.org/titiler/release-notes/"

[tool.hatch.version]
path = "titiler/xarray/__init__.py"

[tool.hatch.build.targets.sdist]
only-include = ["titiler"]

[tool.hatch.build.targets.wheel]
only-include = ["titiler"]

[build-system]
requires = ["hatchling"]
build-backend = "hatchling.build"<|MERGE_RESOLUTION|>--- conflicted
+++ resolved
@@ -28,12 +28,7 @@
 ]
 dynamic = ["version"]
 dependencies = [
-<<<<<<< HEAD
-    "titiler-core==0.25.0",
-=======
     "titiler-core==0.26.0",
-    "rio-tiler>=7.6.1,<8.0",
->>>>>>> 820da86e
     "xarray",
     "rioxarray",
     "obstore",
