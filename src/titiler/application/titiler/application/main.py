--- conflicted
+++ resolved
@@ -2,11 +2,7 @@
 
 import json
 import logging
-<<<<<<< HEAD
-import re
 from logging import config as log_config
-=======
->>>>>>> a82e2976
 
 import jinja2
 import rasterio
