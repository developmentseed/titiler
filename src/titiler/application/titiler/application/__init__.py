--- conflicted
+++ resolved
@@ -1,7 +1,3 @@
 """titiler.application"""
 
-<<<<<<< HEAD
-__version__ = "0.17.2"
-=======
-__version__ = "0.17.3"
->>>>>>> 66f06efd
+__version__ = "0.17.3"