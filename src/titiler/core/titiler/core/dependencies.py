"""Common dependency."""

import json
import warnings
from dataclasses import dataclass
from typing import Callable, Dict, List, Literal, Optional, Sequence, Tuple, Union

import numpy
from fastapi import HTTPException, Query
from rasterio.crs import CRS
from rio_tiler.colormap import ColorMaps
from rio_tiler.colormap import cmap as default_cmap
from rio_tiler.colormap import parse_color
from rio_tiler.errors import MissingAssets, MissingBands
from rio_tiler.types import RIOResampling, WarpResampling
from typing_extensions import Annotated


def create_colormap_dependency(cmap: ColorMaps) -> Callable:
    """Create Colormap Dependency."""

    def deps(
        colormap_name: Annotated[  # type: ignore
            Literal[tuple(cmap.list())],
            Query(description="Colormap name"),
        ] = None,
        colormap: Annotated[
            Optional[str], Query(description="JSON encoded custom Colormap")
        ] = None,
    ):
        if colormap_name:
            return cmap.get(colormap_name)

        if colormap:
            try:
                c = json.loads(
                    colormap,
                    object_hook=lambda x: {
                        int(k): parse_color(v) for k, v in x.items()
                    },
                )

                # Make sure to match colormap type
                if isinstance(c, Sequence):
                    c = [(tuple(inter), parse_color(v)) for (inter, v) in c]

                return c
            except json.JSONDecodeError as e:
                raise HTTPException(
                    status_code=400, detail="Could not parse the colormap value."
                ) from e

        return None

    return deps


ColorMapParams = create_colormap_dependency(default_cmap)


def DatasetPathParams(url: Annotated[str, Query(description="Dataset URL")]) -> str:
    """Create dataset path from args"""
    return url


@dataclass
class DefaultDependency:
    """Dataclass with dict unpacking"""

    def keys(self):
        """Return Keys."""
        warnings.warn(
            "Dict unpacking will be removed for `DefaultDependency` in titiler 0.19.0",
            DeprecationWarning,
            stacklevel=1,
        )
        return self.__dict__.keys()

    def __getitem__(self, key):
        """Return value."""
        return self.__dict__[key]

    def as_dict(self, exclude_none: bool = True) -> Dict:
        """Transform dataclass to dict."""
        if exclude_none:
            return {k: v for k, v in self.__dict__.items() if v is not None}

        return dict(self.__dict__.items())


# Dependencies for simple BaseReader (e.g COGReader)
@dataclass
class BidxParams(DefaultDependency):
    """Band Indexes parameters."""

    indexes: Annotated[
        Optional[List[int]],
        Query(
            title="Band indexes",
            alias="bidx",
            description="Dataset band indexes",
            openapi_examples={
                "one-band": {"value": [1]},
                "multi-bands": {"value": [1, 2, 3]},
            },
        ),
    ] = None


@dataclass
class ExpressionParams(DefaultDependency):
    """Expression parameters."""

    expression: Annotated[
        Optional[str],
        Query(
            title="Band Math expression",
            description="rio-tiler's band math expression",
            openapi_examples={
                "simple": {"description": "Simple band math.", "value": "b1/b2"},
                "multi-bands": {
                    "description": "Semicolon (;) delimited expressions (band1: b1/b2, band2: b2+b3).",
                    "value": "b1/b2;b2+b3",
                },
            },
        ),
    ] = None


@dataclass
class BidxExprParams(ExpressionParams, BidxParams):
    """Band Indexes and Expression parameters."""

    pass


# Dependencies for  MultiBaseReader (e.g STACReader)
@dataclass
class AssetsParams(DefaultDependency):
    """Assets parameters."""

    assets: Annotated[
        Optional[List[str]],
        Query(
            title="Asset names",
            description="Asset's names.",
            openapi_examples={
                "one-asset": {
                    "description": "Return results for asset `data`.",
                    "value": ["data"],
                },
                "multi-assets": {
                    "description": "Return results for assets `data` and `cog`.",
                    "value": ["data", "cog"],
                },
            },
        ),
    ] = None


def parse_asset_indexes(
    asset_indexes: Union[Sequence[str], Dict[str, Sequence[int]]],
) -> Dict[str, Sequence[int]]:
    """parse asset indexes parameters."""
    return {
        idx.split("|")[0]: list(map(int, idx.split("|")[1].split(",")))
        for idx in asset_indexes
    }


def parse_asset_expression(
    asset_expression: Union[Sequence[str], Dict[str, str]],
) -> Dict[str, str]:
    """parse asset expression parameters."""
    return {idx.split("|")[0]: idx.split("|")[1] for idx in asset_expression}


@dataclass
class AssetsBidxExprParams(AssetsParams, BidxParams):
    """Assets, Expression and Asset's band Indexes parameters."""

    expression: Annotated[
        Optional[str],
        Query(
            title="Band Math expression",
            description="Band math expression between assets",
            openapi_examples={
                "simple": {
                    "description": "Return results of expression between assets.",
                    "value": "asset1_b1 + asset2_b1 / asset3_b1",
                },
            },
        ),
    ] = None

    asset_indexes: Annotated[
        Optional[Sequence[str]],
        Query(
            title="Per asset band indexes",
            description="Per asset band indexes (coma separated indexes)",
            alias="asset_bidx",
            openapi_examples={
                "one-asset": {
                    "description": "Return indexes 1,2,3 of asset `data`.",
                    "value": ["data|1,2,3"],
                },
                "multi-assets": {
                    "description": "Return indexes 1,2,3 of asset `data` and indexes 1 of asset `cog`",
                    "value": ["data|1,2,3", "cog|1"],
                },
            },
        ),
    ] = None

    asset_as_band: Annotated[
        Optional[bool],
        Query(
            title="Consider asset as a 1 band dataset",
            description="Asset as Band",
        ),
    ] = None

    def __post_init__(self):
        """Post Init."""
        if not self.assets and not self.expression:
            raise MissingAssets(
                "assets must be defined either via expression or assets options."
            )

        if self.asset_indexes:
            self.asset_indexes = parse_asset_indexes(self.asset_indexes)

        if self.asset_indexes and self.indexes:
            warnings.warn(
                "Both `asset_bidx` and `bidx` passed; only `asset_bidx` will be considered.",
                UserWarning,
                stacklevel=1,
            )


@dataclass
class AssetsBidxExprParamsOptional(AssetsBidxExprParams):
    """Assets, Expression and Asset's band Indexes parameters but with no requirement."""

    def __post_init__(self):
        """Post Init."""
        if self.asset_indexes:
            self.asset_indexes = parse_asset_indexes(self.asset_indexes)

        if self.asset_indexes and self.indexes:
            warnings.warn(
                "Both `asset_bidx` and `bidx` passed; only `asset_bidx` will be considered.",
                UserWarning,
                stacklevel=1,
            )


@dataclass
class AssetsBidxParams(AssetsParams, BidxParams):
    """Assets, Asset's band Indexes and Asset's band Expression parameters."""

    asset_indexes: Annotated[
        Optional[Sequence[str]],
        Query(
            title="Per asset band indexes",
            description="Per asset band indexes",
            alias="asset_bidx",
            openapi_examples={
                "one-asset": {
                    "description": "Return indexes 1,2,3 of asset `data`.",
                    "value": ["data|1;2;3"],
                },
                "multi-assets": {
                    "description": "Return indexes 1,2,3 of asset `data` and indexes 1 of asset `cog`",
                    "value": ["data|1;2;3", "cog|1"],
                },
            },
        ),
    ] = None

    asset_expression: Annotated[
        Optional[Sequence[str]],
        Query(
            title="Per asset band expression",
            description="Per asset band expression",
            openapi_examples={
                "one-asset": {
                    "description": "Return results for expression `b1*b2+b3` of asset `data`.",
                    "value": ["data|b1*b2+b3"],
                },
                "multi-assets": {
                    "description": "Return results for expressions `b1*b2+b3` for asset `data` and `b1+b3` for asset `cog`.",
                    "value": ["data|b1*b2+b3", "cog|b1+b3"],
                },
            },
        ),
    ] = None

    def __post_init__(self):
        """Post Init."""
        if self.asset_indexes:
            self.asset_indexes = parse_asset_indexes(self.asset_indexes)

        if self.asset_expression:
            self.asset_expression = parse_asset_expression(self.asset_expression)

        if self.asset_indexes and self.indexes:
            warnings.warn(
                "Both `asset_bidx` and `bidx` passed; only `asset_bidx` will be considered.",
                UserWarning,
                stacklevel=1,
            )


# Dependencies for  MultiBandReader
@dataclass
class BandsParams(DefaultDependency):
    """Band names parameters."""

    bands: Annotated[
        Optional[List[str]],
        Query(
            title="Band names",
            description="Band's names.",
            openapi_examples={
                "one-band": {
                    "description": "Return results for band `B01`.",
                    "value": ["B01"],
                },
                "multi-bands": {
                    "description": "Return results for bands `B01` and `B02`.",
                    "value": ["B01", "B02"],
                },
            },
        ),
    ] = None


@dataclass
class BandsExprParamsOptional(ExpressionParams, BandsParams):
    """Optional Band names and Expression parameters."""

    pass


@dataclass
class BandsExprParams(ExpressionParams, BandsParams):
    """Band names and Expression parameters (Band or Expression required)."""

    def __post_init__(self):
        """Post Init."""
        if not self.bands and not self.expression:
            raise MissingBands(
                "bands must be defined either via expression or bands options."
            )


@dataclass
class PreviewParams(DefaultDependency):
    """Common Preview parameters."""

    max_size: Annotated[int, "Maximum image size to read onto."] = 1024
    height: Annotated[Optional[int], "Force output image height."] = None
    width: Annotated[Optional[int], "Force output image width."] = None

    def __post_init__(self):
        """Post Init."""
        if self.width and self.height:
            self.max_size = None


@dataclass
class PartFeatureParams(DefaultDependency):
    """Common parameters for bbox and feature."""

    max_size: Annotated[Optional[int], "Maximum image size to read onto."] = None
    height: Annotated[Optional[int], "Force output image height."] = None
    width: Annotated[Optional[int], "Force output image width."] = None

    def __post_init__(self):
        """Post Init."""
        if self.width and self.height:
            self.max_size = None


@dataclass
class DatasetParams(DefaultDependency):
    """Low level WarpedVRT Optional parameters."""

    nodata: Annotated[
        Optional[Union[str, int, float]],
        Query(
            title="Nodata value",
            description="Overwrite internal Nodata value",
        ),
    ] = None
    unscale: Annotated[
        Optional[bool],
        Query(
            title="Apply internal Scale/Offset",
            description="Apply internal Scale/Offset. Defaults to `False`.",
        ),
    ] = None
    resampling_method: Annotated[
        Optional[RIOResampling],
        Query(
            alias="resampling",
            description="RasterIO resampling algorithm. Defaults to `nearest`.",
        ),
    ] = None
    reproject_method: Annotated[
        Optional[WarpResampling],
        Query(
            alias="reproject",
            description="WarpKernel resampling algorithm (only used when doing re-projection). Defaults to `nearest`.",
        ),
    ] = None

    def __post_init__(self):
        """Post Init."""
        if self.nodata is not None:
            self.nodata = numpy.nan if self.nodata == "nan" else float(self.nodata)

        if self.unscale is not None:
            self.unscale = bool(self.unscale)


RescaleType = List[Tuple[float, ...]]


@dataclass
class ImageRenderingParams(DefaultDependency):
    """Image Rendering options."""

    rescale: Annotated[
        Optional[List[str]],
        Query(
            title="Min/Max data Rescaling",
            description="comma (',') delimited Min,Max range. Can set multiple time for multiple bands.",
            examples=["0,2000", "0,1000", "0,10000"],  # band 1  # band 2  # band 3
        ),
    ] = None

    color_formula: Annotated[
        Optional[str],
        Query(
            title="Color Formula",
            description="rio-color formula (info: https://github.com/mapbox/rio-color)",
        ),
    ] = None

    add_mask: Annotated[
        Optional[bool],
        Query(
            alias="return_mask",
            description="Add mask to the output data. Defaults to `True`",
        ),
    ] = None

    def __post_init__(self):
        """Post Init."""
        if self.rescale:
            rescale_array = []
            for r in self.rescale:
                parsed = tuple(
                    map(
                        float,
                        r.replace(" ", "").replace("[", "").replace("]", "").split(","),
                    )
                )
                assert (
                    len(parsed) == 2
                ), f"Invalid rescale values: {self.rescale}, should be of form ['min,max', 'min,max'] or [[min,max], [min, max]]"
                rescale_array.append(parsed)

<<<<<<< HEAD
            self.rescale: RescaleType = rescale_array  # Noqa
=======
RescaleType = List[Tuple[float, float]]
>>>>>>> 98a417d8


def RescalingParams(
    rescale: Annotated[
        Optional[List[str]],
        Query(
            title="Min/Max data Rescaling",
            description="comma (',') delimited Min,Max range. Can set multiple time for multiple bands.",
            examples=["0,2000", "0,1000", "0,10000"],  # band 1  # band 2  # band 3
        ),
    ] = None,
) -> Optional[RescaleType]:
    """Min/Max data Rescaling"""
    warnings.warn(
        "RescalingParams is deprecated and set to be removed in 0.20",
        DeprecationWarning,
    )
    if rescale:
        rescale_array = []
        for r in rescale:
            parsed = tuple(
                map(
                    float,
                    r.replace(" ", "").replace("[", "").replace("]", "").split(","),
                )
            )
            assert (
                len(parsed) == 2
            ), f"Invalid rescale values: {rescale}, should be of form ['min,max', 'min,max'] or [[min,max], [min, max]]"

            rescale_array.append(parsed)

        return rescale_array

    return None


@dataclass
class StatisticsParams(DefaultDependency):
    """Statistics options."""

    categorical: Annotated[
        Optional[bool],
        Query(
            description="Return statistics for categorical dataset. Defaults to `False`"
        ),
    ] = None
    categories: Annotated[
        Optional[List[Union[float, int]]],
        Query(
            alias="c",
            title="Pixels values for categories.",
            description="List of values for which to report counts.",
            examples=[1, 2, 3],
        ),
    ] = None
    percentiles: Annotated[
        Optional[List[int]],
        Query(
            alias="p",
            title="Percentile values",
            description="List of percentile values (default to [2, 98]).",
            examples=[2, 5, 95, 98],
        ),
    ] = None

    def __post_init__(self):
        """Set percentiles default."""
        if not self.percentiles:
            self.percentiles = [2, 98]


@dataclass
class HistogramParams(DefaultDependency):
    """Numpy Histogram options."""

    bins: Annotated[
        Optional[str],
        Query(
            alias="histogram_bins",
            title="Histogram bins.",
            description="""
Defines the number of equal-width bins in the given range (10, by default).

If bins is a sequence (comma `,` delimited values), it defines a monotonically increasing array of bin edges, including the rightmost edge, allowing for non-uniform bin widths.

link: https://numpy.org/doc/stable/reference/generated/numpy.histogram.html
            """,
            openapi_examples={
                "simple": {
                    "description": "Defines the number of equal-width bins",
                    "value": 8,
                },
                "array": {
                    "description": "Defines custom bin edges (comma `,` delimited values)",
                    "value": "0,100,200,300",
                },
            },
        ),
    ] = None

    range: Annotated[
        Optional[str],
        Query(
            alias="histogram_range",
            title="Histogram range",
            description="""
Comma `,` delimited range of the bins.

The lower and upper range of the bins. If not provided, range is simply (a.min(), a.max()).

Values outside the range are ignored. The first element of the range must be less than or equal to the second.
range affects the automatic bin computation as well.

link: https://numpy.org/doc/stable/reference/generated/numpy.histogram.html
            """,
            examples="0,1000",
        ),
    ] = None

    def __post_init__(self):
        """Post Init."""
        if self.bins:
            bins = self.bins.split(",")
            if len(bins) == 1:
                self.bins = int(bins[0])  # type: ignore
            else:
                self.bins = list(map(float, bins))  # type: ignore
        else:
            self.bins = 10

        if self.range:
            parsed = list(map(float, self.range.split(",")))
            assert (
                len(parsed) == 2
            ), f"Invalid histogram_range values: {self.range}, should be of form 'min,max'"

            self.range = parsed  # type: ignore


def CoordCRSParams(
    crs: Annotated[
        Optional[str],
        Query(
            alias="coord_crs",
            description="Coordinate Reference System of the input coords. Default to `epsg:4326`.",
        ),
    ] = None,
) -> Optional[CRS]:
    """Coordinate Reference System Coordinates Param."""
    if crs:
        return CRS.from_user_input(crs)

    return None


def DstCRSParams(
    crs: Annotated[
        Optional[str],
        Query(
            alias="dst_crs",
            description="Output Coordinate Reference System.",
        ),
    ] = None,
) -> Optional[CRS]:
    """Coordinate Reference System Coordinates Param."""
    if crs:
        return CRS.from_user_input(crs)

    return None


def CRSParams(
    crs: Annotated[
        Optional[str],
        Query(
            description="Coordinate Reference System.",
        ),
    ] = None,
) -> Optional[CRS]:
    """Coordinate Reference System Coordinates Param."""
    if crs:
        return CRS.from_user_input(crs)

    return None


def BufferParams(
    buffer: Annotated[
        Optional[float],
        Query(
            gt=0,
            title="Tile buffer.",
            description="Buffer on each side of the given tile. It must be a multiple of `0.5`. Output **tilesize** will be expanded to `tilesize + 2 * buffer` (e.g 0.5 = 257x257, 1.0 = 258x258).",
        ),
    ] = None,
) -> Optional[float]:
    """Tile buffer Parameter."""
    return buffer


def ColorFormulaParams(
    color_formula: Annotated[
        Optional[str],
        Query(
            title="Color Formula",
            description="rio-color formula (info: https://github.com/mapbox/rio-color)",
        ),
    ] = None,
) -> Optional[str]:
    """ColorFormula Parameter."""
    warnings.warn(
        "ColorFormulaParams is deprecated and set to be removed in 0.20",
        DeprecationWarning,
    )
    return color_formula


@dataclass
class TileParams(DefaultDependency):
    """Tile options."""

    buffer: Annotated[
        Optional[float],
        Query(
            gt=0,
            title="Tile buffer.",
            description="Buffer on each side of the given tile. It must be a multiple of `0.5`. Output **tilesize** will be expanded to `tilesize + 2 * buffer` (e.g 0.5 = 257x257, 1.0 = 258x258).",
        ),
    ] = None

    padding: Annotated[
        Optional[int],
        Query(
            gt=0,
            title="Tile padding.",
            description="Padding to apply to each tile edge. Helps reduce resampling artefacts along edges. Defaults to `0`.",
        ),
    ] = None<|MERGE_RESOLUTION|>--- conflicted
+++ resolved
@@ -425,7 +425,7 @@
             self.unscale = bool(self.unscale)
 
 
-RescaleType = List[Tuple[float, ...]]
+RescaleType = List[Tuple[float, float]]
 
 
 @dataclass
@@ -473,11 +473,7 @@
                 ), f"Invalid rescale values: {self.rescale}, should be of form ['min,max', 'min,max'] or [[min,max], [min, max]]"
                 rescale_array.append(parsed)
 
-<<<<<<< HEAD
-            self.rescale: RescaleType = rescale_array  # Noqa
-=======
-RescaleType = List[Tuple[float, float]]
->>>>>>> 98a417d8
+            self.rescale: RescaleType = rescale_array
 
 
 def RescalingParams(
@@ -494,6 +490,7 @@
     warnings.warn(
         "RescalingParams is deprecated and set to be removed in 0.20",
         DeprecationWarning,
+        stacklevel=1,
     )
     if rescale:
         rescale_array = []
@@ -692,6 +689,7 @@
     warnings.warn(
         "ColorFormulaParams is deprecated and set to be removed in 0.20",
         DeprecationWarning,
+        stacklevel=1,
     )
     return color_formula
 
