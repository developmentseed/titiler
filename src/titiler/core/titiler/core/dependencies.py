"""Common dependency."""

import json
<<<<<<< HEAD
import os
import re
from dataclasses import dataclass, field
=======
from dataclasses import dataclass
>>>>>>> 06920657
from enum import Enum
from typing import Dict, List, Optional, Sequence, Union

import numpy
from morecantile import tms
from morecantile.models import TileMatrixSet
from rasterio.enums import Resampling
from rio_tiler.colormap import cmap, parse_color
from rio_tiler.errors import MissingAssets, MissingBands
from rio_tiler.types import ColorMapType

from fastapi import HTTPException, Query

ColorMapName = Enum(  # type: ignore
    "ColorMapName", [(a, a) for a in sorted(cmap.list())]
)
ResamplingName = Enum(  # type: ignore
    "ResamplingName", [(r.name, r.name) for r in Resampling]
)
WebMercatorTileMatrixSetName = Enum(  # type: ignore
    "WebMercatorTileMatrixSetName", [("WebMercatorQuad", "WebMercatorQuad")]
)
TileMatrixSetName = Enum(  # type: ignore
    "TileMatrixSetName", [(a, a) for a in sorted(tms.list())]
)


def WebMercatorTMSParams(
    TileMatrixSetId: WebMercatorTileMatrixSetName = Query(
        WebMercatorTileMatrixSetName.WebMercatorQuad,  # type: ignore
        description="TileMatrixSet Name (default: 'WebMercatorQuad')",
    )
) -> TileMatrixSet:
    """TileMatrixSet Dependency."""
    return tms.get(TileMatrixSetId.name)


def TMSParams(
    TileMatrixSetId: TileMatrixSetName = Query(
        TileMatrixSetName.WebMercatorQuad,  # type: ignore
        description="TileMatrixSet Name (default: 'WebMercatorQuad')",
    )
) -> TileMatrixSet:
    """TileMatrixSet Dependency."""
    return tms.get(TileMatrixSetId.name)


def ColorMapParams(
    colormap_name: ColorMapName = Query(None, description="Colormap name"),
    colormap: str = Query(None, description="JSON encoded custom Colormap"),
) -> Optional[ColorMapType]:
    """Colormap Dependency."""
    if colormap_name:
        return cmap.get(colormap_name.value)

    if colormap:
        try:
            c = json.loads(
                colormap,
                object_hook=lambda x: {int(k): parse_color(v) for k, v in x.items()},
            )
            # Make sure to match colormap type
            if isinstance(c, Sequence):
                c = [(tuple(inter), parse_color(v)) for (inter, v) in c]
            return c
        except json.JSONDecodeError:
            raise HTTPException(
                status_code=400, detail="Could not parse the colormap value."
            )

    return None


def DatasetPathParams(url: str = Query(..., description="Dataset URL")) -> str:
    """Create dataset path from args"""
    MOSAIC_BACKEND = os.getenv("TITILER_MOSAIC_BACKEND")
    return MOSAIC_BACKEND + url


@dataclass
class DefaultDependency:
    """Dataclass with dict unpacking"""

    def keys(self):
        """Return Keys."""
        return self.__dict__.keys()

    def __getitem__(self, key):
        """Return value."""
        return self.__dict__[key]


# Dependencies for simple BaseReader (e.g COGReader)
@dataclass
class BidxParams(DefaultDependency):
    """Band Indexes parameters."""

    indexes: Optional[List[int]] = Query(
        None,
        title="Band indexes",
        alias="bidx",
        description="Dataset band indexes",
        examples={"one-band": {"value": [1]}, "multi-bands": {"value": [1, 2, 3]}},
    )


@dataclass
class ExpressionParams(DefaultDependency):
    """Expression parameters."""

    expression: Optional[str] = Query(
        None,
        title="Band Math expression",
        description="rio-tiler's band math expression",
        examples={
            "simple": {"description": "Simple band math.", "value": "b1/b2"},
            "multi-bands": {
                "description": "Coma (,) delimited expressions (band1: b1/b2, band2: b2+b3).",
                "value": "b1/b2,b2+b3",
            },
        },
    )


@dataclass
class BidxExprParams(ExpressionParams, BidxParams):
    """Band Indexes and Expression parameters."""

    pass


# Dependencies for  MultiBaseReader (e.g STACReader)
@dataclass
class AssetsParams(DefaultDependency):
    """Assets parameters."""

    assets: List[str] = Query(
        None,
        title="Asset names",
        description="Asset's names.",
        examples={
            "one-asset": {
                "description": "Return results for asset `data`.",
                "value": ["data"],
            },
            "multi-assets": {
                "description": "Return results for assets `data` and `cog`.",
                "value": ["data", "cog"],
            },
        },
    )


@dataclass
class AssetsBidxExprParams(DefaultDependency):
    """Assets, Band Indexes and Expression parameters."""

    assets: Optional[List[str]] = Query(
        None,
        title="Asset names",
        description="Asset's names.",
        examples={
            "one-asset": {
                "description": "Return results for asset `data`.",
                "value": ["data"],
            },
            "multi-assets": {
                "description": "Return results for assets `data` and `cog`.",
                "value": ["data", "cog"],
            },
        },
    )
    expression: Optional[str] = Query(
        None,
        title="Band Math expression",
        description="Band math expression between assets",
        examples={
            "simple": {
                "description": "Return results of expression between assets.",
                "value": "asset1 + asset2 / asset3",
            },
        },
    )

    asset_indexes: Optional[Sequence[str]] = Query(
        None,
        title="Per asset band indexes",
        description="Per asset band indexes",
        alias="asset_bidx",
        examples={
            "one-asset": {
                "description": "Return indexes 1,2,3 of asset `data`.",
                "value": ["data|1,2,3"],
            },
            "multi-assets": {
                "description": "Return indexes 1,2,3 of asset `data` and indexes 1 of asset `cog`",
                "value": ["data|1,2,3", "cog|1"],
            },
        },
    )

    asset_expression: Optional[Sequence[str]] = Query(
        None,
        title="Per asset band expression",
        description="Per asset band expression",
        examples={
            "one-asset": {
                "description": "Return results for expression `b1*b2+b3` of asset `data`.",
                "value": ["data|b1*b2+b3"],
            },
            "multi-assets": {
                "description": "Return results for expressions `b1*b2+b3` for asset `data` and `b1+b3` for asset `cog`.",
                "value": ["data|b1*b2+b3", "cog|b1+b3"],
            },
        },
    )

    def __post_init__(self):
        """Post Init."""
        if not self.assets and not self.expression:
            raise MissingAssets(
                "assets must be defined either via expression or assets options."
            )

        if self.asset_indexes:
            self.asset_indexes: Dict[str, Sequence[int]] = {  # type: ignore
                idx.split("|")[0]: list(map(int, idx.split("|")[1].split(",")))
                for idx in self.asset_indexes
            }

        if self.asset_expression:
            self.asset_expression: Dict[str, str] = {  # type: ignore
                idx.split("|")[0]: idx.split("|")[1] for idx in self.asset_expression
            }


@dataclass
class AssetsBidxParams(AssetsParams):
    """asset and extra."""

    asset_indexes: Optional[Sequence[str]] = Query(
        None,
        title="Per asset band indexes",
        description="Per asset band indexes",
        alias="asset_bidx",
        examples={
            "one-asset": {
                "description": "Return indexes 1,2,3 of asset `data`.",
                "value": ["data|1,2,3"],
            },
            "multi-assets": {
                "description": "Return indexes 1,2,3 of asset `data` and indexes 1 of asset `cog`",
                "value": ["data|1,2,3", "cog|1"],
            },
        },
    )

    asset_expression: Optional[Sequence[str]] = Query(
        None,
        title="Per asset band expression",
        description="Per asset band expression",
        examples={
            "one-asset": {
                "description": "Return results for expression `b1*b2+b3` of asset `data`.",
                "value": ["data|b1*b2+b3"],
            },
            "multi-assets": {
                "description": "Return results for expressions `b1*b2+b3` for asset `data` and `b1+b3` for asset `cog`.",
                "value": ["data|b1*b2+b3", "cog|b1+b3"],
            },
        },
    )

    def __post_init__(self):
        """Post Init."""
        if self.asset_indexes:
            self.asset_indexes: Dict[str, Sequence[int]] = {  # type: ignore
                idx.split("|")[0]: list(map(int, idx.split("|")[1].split(",")))
                for idx in self.asset_indexes
            }

        if self.asset_expression:
            self.asset_expression: Dict[str, str] = {  # type: ignore
                idx.split("|")[0]: idx.split("|")[1] for idx in self.asset_expression
            }


# Dependencies for  MultiBandReader
@dataclass
class BandsParams(DefaultDependency):
    """Band names parameters."""

    bands: List[str] = Query(
        None,
        title="Band names",
        description="Band's names.",
        examples={
            "one-band": {
                "description": "Return results for band `B01`.",
                "value": ["B01"],
            },
            "multi-bands": {
                "description": "Return results for bands `B01` and `B02`.",
                "value": ["B01", "B02"],
            },
        },
    )


@dataclass
class BandsExprParamsOptional(ExpressionParams, BandsParams):
    """Optional Band names and Expression parameters."""

    pass


@dataclass
class BandsExprParams(ExpressionParams, BandsParams):
    """Band names and Expression parameters (Band or Expression required)."""

    def __post_init__(self):
        """Post Init."""
        if not self.bands and not self.expression:
            raise MissingBands(
                "bands must be defined either via expression or bands options."
            )


@dataclass
class ImageParams(DefaultDependency):
    """Common Preview/Crop parameters."""

    max_size: Optional[int] = Query(
        1024, description="Maximum image size to read onto."
    )
    height: Optional[int] = Query(None, description="Force output image height.")
    width: Optional[int] = Query(None, description="Force output image width.")

    def __post_init__(self):
        """Post Init."""
        if self.width and self.height:
            self.max_size = None


@dataclass
class DatasetParams(DefaultDependency):
    """Low level WarpedVRT Optional parameters."""

    nodata: Optional[Union[str, int, float]] = Query(
        None, title="Nodata value", description="Overwrite internal Nodata value"
    )
    unscale: Optional[bool] = Query(
        False,
        title="Apply internal Scale/Offset",
        description="Apply internal Scale/Offset",
    )
    resampling_method: ResamplingName = Query(
        ResamplingName.nearest,  # type: ignore
        alias="resampling",
        description="Resampling method.",
    )

    def __post_init__(self):
        """Post Init."""
        if self.nodata is not None:
            self.nodata = numpy.nan if self.nodata == "nan" else float(self.nodata)
        self.resampling_method = self.resampling_method.value  # type: ignore


@dataclass
class ImageRenderingParams(DefaultDependency):
    """Image Rendering options."""

    add_mask: bool = Query(
        True, alias="return_mask", description="Add mask to the output data."
    )


@dataclass
class PostProcessParams(DefaultDependency):
    """Data Post-Processing options."""

    in_range: Optional[List[str]] = Query(
        None,
        alias="rescale",
        title="Min/Max data Rescaling",
        description="comma (',') delimited Min,Max range. Can set multiple time for multiple bands.",
        example=["0,2000", "0,1000", "0,10000"],  # band 1  # band 2  # band 3
    )
    color_formula: Optional[str] = Query(
        None,
        title="Color Formula",
        description="rio-color formula (info: https://github.com/mapbox/rio-color)",
    )

    def __post_init__(self):
        """Post Init."""
        if self.in_range:
            self.in_range = [  # type: ignore
                tuple(map(float, r.replace(" ", "").split(","))) for r in self.in_range
            ]


@dataclass
class StatisticsParams(DefaultDependency):
    """Statistics options."""

    categorical: bool = Query(
        False, description="Return statistics for categorical dataset."
    )
    categories: List[Union[float, int]] = Query(
        None,
        alias="c",
        title="Pixels values for categories.",
        description="List of values for which to report counts.",
        example=[1, 2, 3],
    )
    percentiles: List[int] = Query(
        [2, 98],
        alias="p",
        title="Percentile values",
        description="List of percentile values.",
        example=[2, 5, 95, 98],
    )


@dataclass
class HistogramParams(DefaultDependency):
    """Numpy Histogram options."""

    bins: Optional[str] = Query(
        None,
        alias="histogram_bins",
        title="Histogram bins.",
        description="""
Defines the number of equal-width bins in the given range (10, by default).

If bins is a sequence (comma `,` delimited values), it defines a monotonically increasing array of bin edges, including the rightmost edge, allowing for non-uniform bin widths.

link: https://numpy.org/doc/stable/reference/generated/numpy.histogram.html
        """,
        examples={
            "simple": {
                "description": "Defines the number of equal-width bins",
                "value": 8,
            },
            "array": {
                "description": "Defines custom bin edges (comma `,` delimited values)",
                "value": "0,100,200,300",
            },
        },
    )

    range: Optional[str] = Query(
        None,
        alias="histogram_range",
        title="Histogram range",
        description="""
Comma `,` delimited range of the bins.

The lower and upper range of the bins. If not provided, range is simply (a.min(), a.max()).

Values outside the range are ignored. The first element of the range must be less than or equal to the second.
range affects the automatic bin computation as well.

link: https://numpy.org/doc/stable/reference/generated/numpy.histogram.html
        """,
        example="0,1000",
    )

    def __post_init__(self):
        """Post Init."""
        if self.bins:
            bins = self.bins.split(",")
            if len(bins) == 1:
                self.bins = int(bins[0])  # type: ignore
            else:
                self.bins = list(map(float, bins))  # type: ignore
        else:
            self.bins = 10

        if self.range:
            self.range = list(map(float, self.range.split(",")))  # type: ignore<|MERGE_RESOLUTION|>--- conflicted
+++ resolved
@@ -1,13 +1,7 @@
 """Common dependency."""
 
 import json
-<<<<<<< HEAD
-import os
-import re
-from dataclasses import dataclass, field
-=======
 from dataclasses import dataclass
->>>>>>> 06920657
 from enum import Enum
 from typing import Dict, List, Optional, Sequence, Union
 
@@ -83,8 +77,7 @@
 
 def DatasetPathParams(url: str = Query(..., description="Dataset URL")) -> str:
     """Create dataset path from args"""
-    MOSAIC_BACKEND = os.getenv("TITILER_MOSAIC_BACKEND")
-    return MOSAIC_BACKEND + url
+    return url
 
 
 @dataclass
