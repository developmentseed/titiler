--- conflicted
+++ resolved
@@ -1516,8 +1516,7 @@
             )
         ):
             """Return TileMatrixSet JSON document."""
-<<<<<<< HEAD
-            return tms
+            return self.supported_tms.get(TileMatrixSetId)
 
 
 @dataclass
@@ -1571,7 +1570,4 @@
             ),
         ):
             """Return the available algorithm."""
-            return metadata(self.supported_algorithm.get(algorithm))
-=======
-            return self.supported_tms.get(TileMatrixSetId)
->>>>>>> 51661cc3
+            return metadata(self.supported_algorithm.get(algorithm))