"""titiler.core"""

<<<<<<< HEAD
__version__ = "0.17.2"
=======
__version__ = "0.17.3"
>>>>>>> 66f06efd

from . import dependencies, errors, factory, routing  # noqa
from .factory import (  # noqa
    BaseTilerFactory,
    MultiBandTilerFactory,
    MultiBaseTilerFactory,
    TilerFactory,
)<|MERGE_RESOLUTION|>--- conflicted
+++ resolved
@@ -1,10 +1,6 @@
 """titiler.core"""
 
-<<<<<<< HEAD
-__version__ = "0.17.2"
-=======
 __version__ = "0.17.3"
->>>>>>> 66f06efd
 
 from . import dependencies, errors, factory, routing  # noqa
 from .factory import (  # noqa
