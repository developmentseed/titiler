"""titiler.core utilities."""

import warnings
from typing import Any, Optional, Sequence, Tuple, Union

import numpy
from geojson_pydantic.geometries import MultiPolygon, Polygon
from rasterio.dtypes import dtype_ranges
from rio_tiler.colormap import apply_cmap
from rio_tiler.errors import InvalidDatatypeWarning
from rio_tiler.models import ImageData
from rio_tiler.types import BBox, ColorMapType, IntervalTuple
from rio_tiler.utils import linear_rescale, render

from titiler.core.resources.enums import ImageType


def rescale_array(
    array: numpy.ndarray,
    mask: numpy.ndarray,
    in_range: Sequence[IntervalTuple],
    out_range: Sequence[IntervalTuple] = ((0, 255),),
    out_dtype: Union[str, numpy.number] = "uint8",
) -> numpy.ndarray:
    """Rescale data array"""
    if len(array.shape) < 3:
        array = numpy.expand_dims(array, axis=0)

    nbands = array.shape[0]
    if len(in_range) != nbands:
        in_range = ((in_range[0]),) * nbands

    if len(out_range) != nbands:
        out_range = ((out_range[0]),) * nbands

    for bdx in range(nbands):
        array[bdx] = numpy.where(
            mask[bdx],
            linear_rescale(
                array[bdx], in_range=in_range[bdx], out_range=out_range[bdx]
            ),
            0,
        )

    return array.astype(out_dtype)


def render_image(
    image: ImageData,
    output_format: Optional[ImageType] = None,
    colormap: Optional[ColorMapType] = None,
    add_mask: bool = True,
    **kwargs: Any,
) -> Tuple[bytes, str]:
    """convert image data to file.

    This is adapted from https://github.com/cogeotiff/rio-tiler/blob/066878704f841a332a53027b74f7e0a97f10f4b2/rio_tiler/models.py#L698-L764
    """
    data, mask = image.data.copy(), image.mask.copy()
    datatype_range = image.dataset_statistics or (dtype_ranges[str(data.dtype)],)

    if colormap:
        data, alpha_from_cmap = apply_cmap(data, colormap)
        # Combine both Mask from dataset and Alpha band from Colormap
        mask = numpy.bitwise_and(alpha_from_cmap, mask)
        datatype_range = (dtype_ranges[str(data.dtype)],)

    # If output_format is not set, we choose between JPEG and PNG
    if not output_format:
        output_format = ImageType.jpeg if mask.all() else ImageType.png

    # format-specific valid dtypes
    format_dtypes = {
        ImageType.png: ["uint8", "uint16"],
        ImageType.jpeg: ["uint8"],
        ImageType.jpg: ["uint8"],
        ImageType.webp: ["uint8"],
        ImageType.jp2: ["uint8", "int16", "uint16"],
    }

    valid_dtypes = format_dtypes.get(output_format, [])
    if valid_dtypes and data.dtype not in valid_dtypes:
        warnings.warn(
<<<<<<< HEAD
            f"Invalid type: `{data.dtype}` for the `{output_format}` driver. "
            "Data will be rescaled using min/max type bounds or dataset_statistics.",
=======
            f"Invalid type: `{data.dtype}` for the `{output_format}` driver. Data will be rescaled using min/max type bounds or dataset_statistics.",
            InvalidDatatypeWarning,
            stacklevel=1,
        )
        data = rescale_array(data, mask, in_range=datatype_range)

    elif output_format in [
        ImageType.jpeg,
        ImageType.jpg,
        ImageType.webp,
    ] and data.dtype not in ["uint8"]:
        warnings.warn(
            f"Invalid type: `{data.dtype}` for the `{output_format}` driver. Data will be rescaled using min/max type bounds or dataset_statistics.",
            InvalidDatatypeWarning,
            stacklevel=1,
        )
        data = rescale_array(data, mask, in_range=datatype_range)

    elif output_format == ImageType.jp2 and data.dtype not in [
        "uint8",
        "int16",
        "uint16",
    ]:
        warnings.warn(
            f"Invalid type: `{data.dtype}` for the `{output_format}` driver. Data will be rescaled using min/max type bounds or dataset_statistics.",
>>>>>>> f978c3ec
            InvalidDatatypeWarning,
            stacklevel=1,
        )
        data = rescale_array(data, mask, in_range=datatype_range)

    creation_options = {**kwargs, **output_format.profile}
    if output_format == ImageType.tif:
        if "transform" not in creation_options:
            creation_options.update({"transform": image.transform})
        if "crs" not in creation_options and image.crs:
            creation_options.update({"crs": image.crs})

    if not add_mask:
        mask = None

    return (
        render(
            data,
            mask,
            img_format=output_format.driver,
            **creation_options,
        ),
        output_format.mediatype,
    )


def bounds_to_geometry(bounds: BBox) -> Union[Polygon, MultiPolygon]:
    """Convert bounds to geometry.

    Note: if bounds are crossing the dateline separation line, a MultiPolygon geometry will be returned.

    """
    if bounds[0] > bounds[2]:
        pl = Polygon.from_bounds(-180, bounds[1], bounds[2], bounds[3])
        pr = Polygon.from_bounds(bounds[0], bounds[1], 180, bounds[3])
        return MultiPolygon(
            type="MultiPolygon",
            coordinates=[pl.coordinates, pr.coordinates],
        )
    return Polygon.from_bounds(*bounds)<|MERGE_RESOLUTION|>--- conflicted
+++ resolved
@@ -81,36 +81,8 @@
     valid_dtypes = format_dtypes.get(output_format, [])
     if valid_dtypes and data.dtype not in valid_dtypes:
         warnings.warn(
-<<<<<<< HEAD
             f"Invalid type: `{data.dtype}` for the `{output_format}` driver. "
             "Data will be rescaled using min/max type bounds or dataset_statistics.",
-=======
-            f"Invalid type: `{data.dtype}` for the `{output_format}` driver. Data will be rescaled using min/max type bounds or dataset_statistics.",
-            InvalidDatatypeWarning,
-            stacklevel=1,
-        )
-        data = rescale_array(data, mask, in_range=datatype_range)
-
-    elif output_format in [
-        ImageType.jpeg,
-        ImageType.jpg,
-        ImageType.webp,
-    ] and data.dtype not in ["uint8"]:
-        warnings.warn(
-            f"Invalid type: `{data.dtype}` for the `{output_format}` driver. Data will be rescaled using min/max type bounds or dataset_statistics.",
-            InvalidDatatypeWarning,
-            stacklevel=1,
-        )
-        data = rescale_array(data, mask, in_range=datatype_range)
-
-    elif output_format == ImageType.jp2 and data.dtype not in [
-        "uint8",
-        "int16",
-        "uint16",
-    ]:
-        warnings.warn(
-            f"Invalid type: `{data.dtype}` for the `{output_format}` driver. Data will be rescaled using min/max type bounds or dataset_statistics.",
->>>>>>> f978c3ec
             InvalidDatatypeWarning,
             stacklevel=1,
         )
