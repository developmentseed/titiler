[project]
name = "titiler-mosaic"
description = "cogeo-mosaic (MosaicJSON) plugin for TiTiler."
readme = "README.md"
requires-python = ">=3.11"
authors = [
    {name = "Vincent Sarago", email = "vincent@developmentseed.com"},
]
license = {text = "MIT"}
keywords = [
    "COG",
    "STAC",
    "MosaicJSON",
    "Fastapi",
    "Dynamic tile server",
    "GDAL",
    "Rasterio",
    "OGC",
]
classifiers = [
    "Intended Audience :: Information Technology",
    "Intended Audience :: Science/Research",
    "License :: OSI Approved :: MIT License",
    "Programming Language :: Python :: 3",
    "Programming Language :: Python :: 3.11",
    "Programming Language :: Python :: 3.12",
    "Programming Language :: Python :: 3.13",
    "Topic :: Scientific/Engineering :: GIS",
]
dynamic = ["version"]
dependencies = [
<<<<<<< HEAD
    "titiler-core==0.25.0",
    "cogeo-mosaic>=9.0,<10.0",
=======
    "titiler-core==0.26.0",
    "cogeo-mosaic>=8.0,<9.0",
>>>>>>> 820da86e
]

[dependency-groups]
test = [
    "pytest",
    "pytest-cov",
    "pytest-asyncio",
    "httpx",
]

[project.urls]
Homepage = "https://developmentseed.org/titiler/"
Documentation = "https://developmentseed.org/titiler/"
Issues = "https://github.com/developmentseed/titiler/issues"
Source = "https://github.com/developmentseed/titiler"
Changelog = "https://developmentseed.org/titiler/release-notes/"

[tool.hatch.version]
path = "titiler/mosaic/__init__.py"

[tool.hatch.build.targets.sdist]
only-include = ["titiler"]

[tool.hatch.build.targets.wheel]
only-include = ["titiler"]

[build-system]
requires = ["hatchling"]
build-backend = "hatchling.build"<|MERGE_RESOLUTION|>--- conflicted
+++ resolved
@@ -29,13 +29,8 @@
 ]
 dynamic = ["version"]
 dependencies = [
-<<<<<<< HEAD
-    "titiler-core==0.25.0",
+    "titiler-core==0.26.0",
     "cogeo-mosaic>=9.0,<10.0",
-=======
-    "titiler-core==0.26.0",
-    "cogeo-mosaic>=8.0,<9.0",
->>>>>>> 820da86e
 ]
 
 [dependency-groups]
