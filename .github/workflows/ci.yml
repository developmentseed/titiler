name: CI

# On every pull request, but only on push to main
on:
  push:
    branches:
    - main
    tags:
    - '*'
    paths:
      # Only run test and docker publish if some code have changed
      - 'setup.py'
      - 'setup.cfg'
      - 'src/titiler/**'
      - '.pre-commit-config.yaml'
      - '.github/codecov.yml'
      - 'dockerfiles/**'
  pull_request:
  workflow_dispatch:

env:
<<<<<<< HEAD
  LATEST_PY_VERSION: '3.11'
=======
  LATEST_PY_VERSION: '3.12'
>>>>>>> 1ca50b9d

jobs:
  tests:
    runs-on: ubuntu-latest
    strategy:
      matrix:
        python-version: ['3.8', '3.9', '3.10', '3.11', '3.12']

    steps:
      - uses: actions/checkout@v4
      - name: Set up Python ${{ matrix.python-version }}
        uses: actions/setup-python@v5
        with:
          python-version: ${{ matrix.python-version }}

      - name: Install dependencies
        run: |
          python -m pip install --upgrade pip

      - name: Test titiler.core
        run: |
          python -m pip install -e src/titiler/core["test"]
          python -m pytest src/titiler/core --cov=titiler.core --cov-report=xml --cov-append --cov-report=term-missing

      - name: Test titiler.extensions
        run: |
          python -m pip install -e src/titiler/extensions["test,cogeo,stac"]
          python -m pytest src/titiler/extensions --cov=titiler.extensions --cov-report=xml --cov-append --cov-report=term-missing

      - name: Test titiler.mosaic
        run: |
          python -m pip install -e src/titiler/mosaic["test"]
          python -m pytest src/titiler/mosaic --cov=titiler.mosaic --cov-report=xml --cov-append --cov-report=term-missing

      - name: Test titiler.application
        run: |
          python -m pip install -e src/titiler/application["test"]
          python -m pytest src/titiler/application --cov=titiler.application --cov-report=xml --cov-append --cov-report=term-missing

      - name: run pre-commit
        if: ${{ matrix.python-version == env.LATEST_PY_VERSION }}
        run: |
          python -m pip install pre-commit
          pre-commit run --all-files

      - name: Upload Results
        if: ${{ matrix.python-version == env.LATEST_PY_VERSION }}
        uses: codecov/codecov-action@v4
        with:
          file: ./coverage.xml
          flags: unittests
          name: ${{ matrix.python-version }}
          fail_ci_if_error: false

  publish:
    needs: [tests]
    runs-on: ubuntu-latest
    if: startsWith(github.event.ref, 'refs/tags') || github.event_name == 'release'
    steps:
      - uses: actions/checkout@v4
      - name: Set up Python
        uses: actions/setup-python@v5
        with:
          python-version: ${{ env.LATEST_PY_VERSION }}

      - name: Install dependencies
        run: |
          python -m pip install --upgrade pip
          pip install twine build hatch

      - name: Set tag version
        id: tag
        # https://stackoverflow.com/questions/58177786/get-the-current-pushed-tag-in-github-actions
        run: echo ::set-output name=tag::${GITHUB_REF#refs/*/}

      - name: Set module version
        id: module
        # https://stackoverflow.com/questions/58177786/get-the-current-pushed-tag-in-github-actions
        run: echo ::set-output name=version::$(hatch --quiet version)

      - name: Build and publish titiler packages
        if: steps.tag.outputs.tag == steps.module.outputs.version
        env:
          TWINE_USERNAME: ${{ secrets.PYPI_USERNAME }}
          TWINE_PASSWORD: ${{ secrets.PYPI_PASSWORD }}
        run: |
          scripts/publish

  publish-docker:
    needs: [tests]
    if: github.ref == 'refs/heads/main' || startsWith(github.event.ref, 'refs/tags') || github.event_name == 'release'
    runs-on: ubuntu-latest
    steps:
      - name: Checkout
        uses: actions/checkout@v4

      - name: Set up QEMU
        uses: docker/setup-qemu-action@v3

      - name: Set up Docker Buildx
        uses: docker/setup-buildx-action@v3

      - name: Login to Docker Hub
        if: github.repository == 'developmentseed/titiler'
        uses: docker/login-action@v3
        with:
          username: ${{ secrets.DOCKERHUB_USERNAME }}
          password: ${{ secrets.DOCKERHUB_TOKEN }}

      - name: Log in to the GitHub Container registry
        uses: docker/login-action@v3
        with:
          registry: ghcr.io
          username: ${{ github.actor }}
          password: ${{ secrets.GITHUB_TOKEN }}

      - name: Docker meta (unicorn)
        id: meta-uvicorn
        uses: docker/metadata-action@v5
        with:
          images: |
            ghcr.io/${{ github.repository }}-uvicorn
          flavor: |
            latest=false
          tags: |
            type=semver,pattern={{version}}
            type=raw,value=latest,enable={{is_default_branch}}

      - name: Docker meta (gunicorn)
        id: meta-gunicorn
        uses: docker/metadata-action@v5
        with:
          images: |
            ghcr.io/${{ github.repository }}
          flavor: |
            latest=false
          tags: |
            type=semver,pattern={{version}}
            type=raw,value=latest,enable={{is_default_branch}}

      # Uvicorn
      - name: Build and push uvicorn
        uses: docker/build-push-action@v5
        with:
          # TODO: add `linux/arm64 once https://github.com/rasterio/rasterio-wheels/issues/69 is resolved
          platforms: linux/amd64 # ,linux/arm64
          context: .
          file: dockerfiles/Dockerfile.uvicorn
          push: ${{ github.event_name != 'pull_request' }}
          tags: ${{ steps.meta-uvicorn.outputs.tags }}
          labels: ${{ steps.meta-uvicorn.outputs.labels }}
          cache-from: type=gha
          cache-to: type=gha,mode=max

      # Gunicorn
      - name: Build and push
        uses: docker/build-push-action@v5
        with:
          # TODO: add `linux/arm64 once https://github.com/rasterio/rasterio-wheels/issues/69 is resolved
          platforms: linux/amd64 # ,linux/arm64
          context: .
          file: dockerfiles/Dockerfile.gunicorn
          push: ${{ github.event_name != 'pull_request' }}
          tags: ${{ steps.meta-gunicorn.outputs.tags }}
          labels: ${{ steps.meta-gunicorn.outputs.labels }}
          cache-from: type=gha
          cache-to: type=gha,mode=max

  deploy:
    needs: [tests, publish]
    runs-on: ubuntu-latest
    if: startsWith(github.event.ref, 'refs/tags') || github.event_name == 'release' && github.repository == 'developmentseed/titiler'

    defaults:
      run:
        working-directory: deployment/aws

    steps:
      - uses: actions/checkout@v4

      # Let's wait a bit to make sure Pypi is up to date
      - name: Sleep for 120 seconds
        run: sleep 120s
        shell: bash

      - name: Configure AWS credentials
        uses: aws-actions/configure-aws-credentials@v4
        with:
          aws-access-key-id: ${{ secrets.AWS_ACCESS_KEY_ID }}
          aws-secret-access-key: ${{ secrets.AWS_SECRET_ACCESS_KEY }}
          aws-region: us-east-1

      - name: Set up Node.js
        uses: actions/setup-node@v4
        with:
          node-version: '14.x'

      - name: Install cdk
        run: npm install -g

      - name: Set up Python
        uses: actions/setup-python@v5
        with:
          python-version: '3.x'

      - name: Install dependencies
        run: |
          python -m pip install --upgrade pip
          python -m pip install -r requirements-cdk.txt

      # Let's wait a bit to make sure package is available on pypi
      - name: Sleep for 120 seconds
        run: sleep 120s
        shell: bash

      # Build and Deploy CDK application
      - name: Build & Deploy
        run: npm run cdk -- deploy ${{ secrets.STACK_NAME }}-lambda-${{ secrets.STACK_STAGE }} --require-approval never
        env:
          TITILER_STACK_NAME: ${{ secrets.STACK_NAME }}
          TITILER_STACK_STAGE: ${{ secrets.STACK_STAGE }}
          TITILER_STACK_MEMORY: ${{ secrets.STACK_MEMORY }}
          TITILER_STACK_OWNER: ${{ secrets.STACK_OWNER }}
          TITILER_STACK_CLIENT: ${{ secrets.STACK_CLIENT }}
          TITILER_STACK_BUCKETS: ${{ secrets.STACK_BUCKETS }}<|MERGE_RESOLUTION|>--- conflicted
+++ resolved
@@ -19,11 +19,7 @@
   workflow_dispatch:
 
 env:
-<<<<<<< HEAD
-  LATEST_PY_VERSION: '3.11'
-=======
   LATEST_PY_VERSION: '3.12'
->>>>>>> 1ca50b9d
 
 jobs:
   tests:
