"""Common dependency."""

import re
from dataclasses import dataclass, field
from enum import Enum
from typing import Dict, Optional, Tuple, Type, Union
from urllib.parse import urlparse

import morecantile
import numpy
from rasterio.enums import Resampling
from rio_tiler.colormap import cmap
from rio_tiler.io import BaseReader

from titiler import settings
from titiler.custom import cmap as custom_colormap
from titiler.custom import tms as custom_tms
from titiler.utils import get_hash

from fastapi import Query

from starlette.requests import Request

################################################################################
#                       CMAP AND TMS Customization
morecantile.tms.register(custom_tms.EPSG3413)
# REGISTER CUSTOM TMS
#
# e.g morecantile.tms.register(custom_tms.my_custom_tms)

cmap.register("above", custom_colormap.above_cmap)
# REGISTER CUSTOM COLORMAP HERE
#
# e.g cmap.register("customRed", custom_colormap.custom_red)

################################################################################
# DO NOT UPDATE
# Create ENUMS with all CMAP and TMS for documentation and validation.
<<<<<<< HEAD
ColorMapNames = Enum("ColorMapNames", [(a, a) for a in sorted(cmap.list())])  # type: ignore
TileMatrixSetNames = Enum("TileMatrixSetNames", [(a, a) for a in sorted(morecantile.tms.list())])  # type: ignore
MosaicTileMatrixSetNames = Enum("MosaicTileMatrixSetNames", [("WebMercatorQuad", "WebMercatorQuad")])  # type: ignore

ResamplingNames = Enum("ResamplingNames", [(r.name, r.name) for r in Resampling])  # type: ignore
=======
ColorMapNames = Enum(  # type: ignore
    "ColorMapNames", [(a, a) for a in sorted(cmap.list())]
)
TileMatrixSetNames = Enum(  # type: ignore
    "TileMatrixSetNames", [(a, a) for a in sorted(morecantile.tms.list())]
)
ResamplingNames = Enum(  # type: ignore
    "ResamplingNames", [(r.name, r.name) for r in Resampling]
)
>>>>>>> dd30a1d3


async def request_hash(request: Request) -> str:
    """Create SHA224 id from reuqest."""
    return get_hash(**dict(request.query_params), **request.path_params)


def TMSParams(
    TileMatrixSetId: TileMatrixSetNames = Query(
        TileMatrixSetNames.WebMercatorQuad,  # type: ignore
        description="TileMatrixSet Name (default: 'WebMercatorQuad')",
    )
) -> morecantile.TileMatrixSet:
    """TileMatrixSet Dependency."""
    return morecantile.tms.get(TileMatrixSetId.name)

<<<<<<< HEAD

def MosaicTMSParams(
    TileMatrixSetId: MosaicTileMatrixSetNames = Query(
        MosaicTileMatrixSetNames.WebMercatorQuad,  # type: ignore
        description="TileMatrixSet Name (default: 'WebMercatorQuad')",
    )
) -> morecantile.TileMatrixSet:
    """TileMatrixSet Dependency."""
    return morecantile.tms.get(TileMatrixSetId.name)


@dataclass
class DefaultDependency:
    """Dependency Base Class"""

    kwargs: dict = field(init=False, default_factory=dict)


@dataclass
class PathParams(DefaultDependency):
    """Create dataset path from args"""

    url: str = Query(..., description="Dataset URL")
    reader: Optional[Type[BaseReader]] = field(init=False, default=None)  # Placeholder

    def __post_init__(self,):
        """Define dataset URL."""
        parsed = urlparse(self.url)

        # Placeholder in case we want to allow landsat+mosaicid
        # by default we store the mosaicjson as a GZ compressed json (.json.gz) file
        if parsed.scheme.split("+")[-1] == "mosaicid":
            self.url = f"{settings.DEFAULT_MOSAIC_BACKEND}{settings.DEFAULT_MOSAIC_HOST}/{parsed.netloc}.json.gz"

        # if parsed.scheme.startswith("landsat+"):
        #     self.reader = L8Reader
        #     self.url = self.url.replace("landsat+", "")
        # elif parsed.scheme.startswith("sentinel2cog+"):
        #     self.reader = Sentinel2COG
        #     self.url = self.url.replace("sentinel2cog+", "")
        # ....


@dataclass
class AssetsParams(DefaultDependency):
    """Create dataset path from args"""

    assets: Optional[str] = Query(
        None,
        title="Asset indexes",
        description="comma (',') delimited asset names (might not be an available options of some readers)",
    )
    kwargs: dict = field(init=False, default_factory=dict)

    def __post_init__(self):
        """Post Init."""
        if self.assets is not None:
            self.kwargs["assets"] = self.assets.split(",")


@dataclass
class CommonParams(DefaultDependency):
    """Common Reader params."""

    bidx: Optional[str] = Query(
        None, title="Band indexes", description="comma (',') delimited band indexes",
    )
    nodata: Optional[Union[str, int, float]] = Query(
        None, title="Nodata value", description="Overwrite internal Nodata value"
    )
    resampling_method: ResamplingNames = Query(
        ResamplingNames.nearest, description="Resampling method."  # type: ignore
    )

    def __post_init__(self):
        """Post Init."""
        self.indexes = (
            tuple(int(s) for s in re.findall(r"\d+", self.bidx)) if self.bidx else None
        )
        if self.nodata is not None:
            self.nodata = numpy.nan if self.nodata == "nan" else float(self.nodata)


@dataclass
class MetadataParams(CommonParams):
    """Common Metadada parameters."""

    pmin: float = Query(2.0, description="Minimum percentile")
    pmax: float = Query(98.0, description="Maximum percentile")
    max_size: int = Query(1024, description="Maximum image size to read onto.")
    histogram_bins: Optional[int] = Query(None, description="Histogram bins.")
    histogram_range: Optional[str] = Query(
        None, description="comma (',') delimited Min,Max histogram bounds"
    )
    bounds: Optional[str] = Query(
        None,
        descriptions="comma (',') delimited Bounding box coordinates from which to calculate image statistics.",
    )
    hist_options: dict = field(init=False, default_factory=dict)

    def __post_init__(self):
        """Post Init."""
        super().__post_init__()

        if self.histogram_bins:
            self.hist_options.update(dict(bins=self.histogram_bins))
        if self.histogram_range:
=======
    def __init__(
        self,
        request: Request,
        bidx: Optional[str] = Query(
            None, title="Band indexes", description="comma (',') delimited band indexes"
        ),
        expression: Optional[str] = Query(
            None,
            title="Band Math expression",
            description="rio-tiler's band math expression (e.g B1/B2)",
        ),
        nodata: Optional[Union[str, int, float]] = Query(
            None, title="Nodata value", description="Overwrite internal Nodata value"
        ),
        rescale: Optional[str] = Query(
            None,
            title="Min/Max data Rescaling",
            description="comma (',') delimited Min,Max bounds",
        ),
        color_formula: Optional[str] = Query(
            None,
            title="Color Formula",
            description="rio-color formula (info: https://github.com/mapbox/rio-color)",
        ),
        color_map: Optional[ColorMapNames] = Query(
            None, description="rio-tiler's colormap name"
        ),
        resampling_method: ResamplingNames = Query(
            ResamplingNames.nearest, description="Resampling method."  # type: ignore
        ),
    ):
        """Populate Imager Params."""
        self.indexes = tuple(int(s) for s in re.findall(r"\d+", bidx)) if bidx else None
        self.expression = expression
        if nodata is not None:
            nodata = numpy.nan if nodata == "nan" else float(nodata)
        self.nodata = nodata
        self.rescale = rescale
        self.color_formula = color_formula
        self.color_map = cmap.get(color_map.value) if color_map else None
        kwargs = dict(request.query_params)
        kwargs.pop("TileMatrixSetId", None)
        kwargs.pop("url", None)
        kwargs.pop("scale", None)
        kwargs.pop("format", None)
        kwargs.pop("bidx", None)
        kwargs.pop("expression", None)
        kwargs.pop("nodata", None)
        kwargs.pop("rescale", None)
        kwargs.pop("color_formula", None)
        kwargs.pop("color_map", None)
        kwargs.pop("assets", None)  # For STAC
        self.kwargs = kwargs


class CommonImageParams:
    """Common Image parameters."""

    def __init__(
        self,
        request: Request,
        bidx: Optional[str] = Query(
            None, title="Band indexes", description="comma (',') delimited band indexes"
        ),
        expression: Optional[str] = Query(
            None,
            title="Band Math expression",
            description="rio-tiler's band math expression (e.g B1/B2)",
        ),
        max_size: Optional[int] = Query(
            1024, description="Maximum image size to read onto."
        ),
        height: Optional[int] = Query(None, description="Force output image height."),
        width: Optional[int] = Query(None, description="Force output image width."),
        nodata: Optional[Union[str, int, float]] = Query(
            None, title="Nodata value", description="Overwrite internal Nodata value"
        ),
        rescale: Optional[str] = Query(
            None,
            title="Min/Max data Rescaling",
            description="comma (',') delimited Min,Max bounds",
        ),
        color_formula: Optional[str] = Query(
            None,
            title="Color Formula",
            description="rio-color formula (info: https://github.com/mapbox/rio-color)",
        ),
        color_map: Optional[ColorMapNames] = Query(
            None, description="rio-tiler's colormap name"
        ),
        resampling_method: ResamplingNames = Query(
            ResamplingNames.nearest, description="Resampling method."  # type: ignore
        ),
    ):
        """Populate Imager Params."""
        self.indexes = tuple(int(s) for s in re.findall(r"\d+", bidx)) if bidx else None
        self.expression = expression
        self.max_size = max_size
        self.height = height
        self.width = width
        if self.width and self.height:
            self.max_size = None
        if nodata is not None:
            nodata = numpy.nan if nodata == "nan" else float(nodata)
        self.nodata = nodata
        self.rescale = rescale
        self.color_formula = color_formula
        self.color_map = cmap.get(color_map.value) if color_map else None
        kwargs = dict(request.query_params)
        kwargs.pop("url", None)
        kwargs.pop("format", None)
        kwargs.pop("bidx", None)
        kwargs.pop("expression", None)
        kwargs.pop("nodata", None)
        kwargs.pop("rescale", None)
        kwargs.pop("color_formula", None)
        kwargs.pop("color_map", None)
        kwargs.pop("height", None)
        kwargs.pop("width", None)
        kwargs.pop("max_size", None)
        kwargs.pop("assets", None)  # For STAC
        self.kwargs = kwargs


class CommonMetadataParams:
    """Common Metadada parameters."""

    def __init__(
        self,
        request: Request,
        bidx: Optional[str] = Query(
            None, title="Band indexes", description="comma (',') delimited band indexes"
        ),
        nodata: Optional[Union[str, int, float]] = Query(
            None, title="Nodata value", description="Overwrite internal Nodata value"
        ),
        pmin: float = Query(2.0, description="Minimum percentile"),
        pmax: float = Query(98.0, description="Maximum percentile"),
        max_size: int = Query(1024, description="Maximum image size to read onto."),
        histogram_bins: Optional[int] = Query(None, description="Histogram bins."),
        histogram_range: Optional[str] = Query(
            None, description="comma (',') delimited Min,Max histogram bounds"
        ),
        bounds: Optional[str] = Query(
            None,
            descriptions="comma (',') delimited Bounding box coordinates from which to calculate image statistics.",
        ),
        resampling_method: ResamplingNames = Query(
            ResamplingNames.nearest, description="Resampling method."  # type: ignore
        ),
    ):
        """Populate Imager Params."""
        self.indexes = tuple(int(s) for s in re.findall(r"\d+", bidx)) if bidx else None
        if nodata is not None:
            nodata = numpy.nan if nodata == "nan" else float(nodata)
        self.nodata = nodata
        self.pmin = pmin
        self.pmax = pmax
        self.max_size = max_size
        self.hist_options: Dict[str, Any] = dict()
        if histogram_bins:
            self.hist_options.update(dict(bins=histogram_bins))
        if histogram_range:
>>>>>>> dd30a1d3
            self.hist_options.update(
                dict(range=list(map(float, self.histogram_range.split(","))))
            )
        if self.bounds:
            self.bounds = tuple(map(float, self.bounds.split(",")))


@dataclass
class PointParams(DefaultDependency):
    """Point Parameters."""

    bidx: Optional[str] = Query(
        None, title="Band indexes", description="comma (',') delimited band indexes",
    )
    nodata: Optional[Union[str, int, float]] = Query(
        None, title="Nodata value", description="Overwrite internal Nodata value"
    )
    expression: Optional[str] = Query(
        None,
        title="Band Math expression",
        description="rio-tiler's band math expression (e.g B1/B2)",
    )

    def __post_init__(self):
        """Post Init."""
        self.indexes = (
            tuple(int(s) for s in re.findall(r"\d+", self.bidx)) if self.bidx else None
        )
        if self.nodata is not None:
            self.nodata = numpy.nan if self.nodata == "nan" else float(self.nodata)


@dataclass
class TileParams(CommonParams):
    """Common Tile parameters."""

    expression: Optional[str] = Query(
        None,
        title="Band Math expression",
        description="rio-tiler's band math expression (e.g B1/B2)",
    )
    rescale: Optional[str] = Query(
        None,
        title="Min/Max data Rescaling",
        description="comma (',') delimited Min,Max bounds",
    )
    color_formula: Optional[str] = Query(
        None,
        title="Color Formula",
        description="rio-color formula (info: https://github.com/mapbox/rio-color)",
    )
    color_map: Optional[ColorMapNames] = Query(
        None, description="rio-tiler's colormap name"
    )
    resampling_method: ResamplingNames = Query(
        ResamplingNames.nearest, description="Resampling method."  # type: ignore
    )
    colormap: Optional[Dict[int, Tuple[int, int, int, int]]] = field(init=False)

    def __post_init__(self):
        """Post Init."""
        super().__post_init__()

        self.colormap = cmap.get(self.color_map.value) if self.color_map else None


@dataclass
class ImageParams(TileParams):
    """Common Image parameters."""

    max_size: Optional[int] = Query(
        1024, description="Maximum image size to read onto."
    )
    height: Optional[int] = Query(None, description="Force output image height.")
    width: Optional[int] = Query(None, description="Force output image width.")

    def __post_init__(self):
        """Post Init."""
        super().__post_init__()

        if self.width and self.height:
            self.max_size = None<|MERGE_RESOLUTION|>--- conflicted
+++ resolved
@@ -36,23 +36,18 @@
 ################################################################################
 # DO NOT UPDATE
 # Create ENUMS with all CMAP and TMS for documentation and validation.
-<<<<<<< HEAD
-ColorMapNames = Enum("ColorMapNames", [(a, a) for a in sorted(cmap.list())])  # type: ignore
-TileMatrixSetNames = Enum("TileMatrixSetNames", [(a, a) for a in sorted(morecantile.tms.list())])  # type: ignore
-MosaicTileMatrixSetNames = Enum("MosaicTileMatrixSetNames", [("WebMercatorQuad", "WebMercatorQuad")])  # type: ignore
-
-ResamplingNames = Enum("ResamplingNames", [(r.name, r.name) for r in Resampling])  # type: ignore
-=======
 ColorMapNames = Enum(  # type: ignore
     "ColorMapNames", [(a, a) for a in sorted(cmap.list())]
 )
+ResamplingNames = Enum(  # type: ignore
+    "ResamplingNames", [(r.name, r.name) for r in Resampling]
+)
 TileMatrixSetNames = Enum(  # type: ignore
     "TileMatrixSetNames", [(a, a) for a in sorted(morecantile.tms.list())]
 )
-ResamplingNames = Enum(  # type: ignore
-    "ResamplingNames", [(r.name, r.name) for r in Resampling]
-)
->>>>>>> dd30a1d3
+MosaicTileMatrixSetNames = Enum(  # type: ignore
+    "MosaicTileMatrixSetNames", [("WebMercatorQuad", "WebMercatorQuad")]
+)
 
 
 async def request_hash(request: Request) -> str:
@@ -69,7 +64,6 @@
     """TileMatrixSet Dependency."""
     return morecantile.tms.get(TileMatrixSetId.name)
 
-<<<<<<< HEAD
 
 def MosaicTMSParams(
     TileMatrixSetId: MosaicTileMatrixSetNames = Query(
@@ -177,171 +171,6 @@
         if self.histogram_bins:
             self.hist_options.update(dict(bins=self.histogram_bins))
         if self.histogram_range:
-=======
-    def __init__(
-        self,
-        request: Request,
-        bidx: Optional[str] = Query(
-            None, title="Band indexes", description="comma (',') delimited band indexes"
-        ),
-        expression: Optional[str] = Query(
-            None,
-            title="Band Math expression",
-            description="rio-tiler's band math expression (e.g B1/B2)",
-        ),
-        nodata: Optional[Union[str, int, float]] = Query(
-            None, title="Nodata value", description="Overwrite internal Nodata value"
-        ),
-        rescale: Optional[str] = Query(
-            None,
-            title="Min/Max data Rescaling",
-            description="comma (',') delimited Min,Max bounds",
-        ),
-        color_formula: Optional[str] = Query(
-            None,
-            title="Color Formula",
-            description="rio-color formula (info: https://github.com/mapbox/rio-color)",
-        ),
-        color_map: Optional[ColorMapNames] = Query(
-            None, description="rio-tiler's colormap name"
-        ),
-        resampling_method: ResamplingNames = Query(
-            ResamplingNames.nearest, description="Resampling method."  # type: ignore
-        ),
-    ):
-        """Populate Imager Params."""
-        self.indexes = tuple(int(s) for s in re.findall(r"\d+", bidx)) if bidx else None
-        self.expression = expression
-        if nodata is not None:
-            nodata = numpy.nan if nodata == "nan" else float(nodata)
-        self.nodata = nodata
-        self.rescale = rescale
-        self.color_formula = color_formula
-        self.color_map = cmap.get(color_map.value) if color_map else None
-        kwargs = dict(request.query_params)
-        kwargs.pop("TileMatrixSetId", None)
-        kwargs.pop("url", None)
-        kwargs.pop("scale", None)
-        kwargs.pop("format", None)
-        kwargs.pop("bidx", None)
-        kwargs.pop("expression", None)
-        kwargs.pop("nodata", None)
-        kwargs.pop("rescale", None)
-        kwargs.pop("color_formula", None)
-        kwargs.pop("color_map", None)
-        kwargs.pop("assets", None)  # For STAC
-        self.kwargs = kwargs
-
-
-class CommonImageParams:
-    """Common Image parameters."""
-
-    def __init__(
-        self,
-        request: Request,
-        bidx: Optional[str] = Query(
-            None, title="Band indexes", description="comma (',') delimited band indexes"
-        ),
-        expression: Optional[str] = Query(
-            None,
-            title="Band Math expression",
-            description="rio-tiler's band math expression (e.g B1/B2)",
-        ),
-        max_size: Optional[int] = Query(
-            1024, description="Maximum image size to read onto."
-        ),
-        height: Optional[int] = Query(None, description="Force output image height."),
-        width: Optional[int] = Query(None, description="Force output image width."),
-        nodata: Optional[Union[str, int, float]] = Query(
-            None, title="Nodata value", description="Overwrite internal Nodata value"
-        ),
-        rescale: Optional[str] = Query(
-            None,
-            title="Min/Max data Rescaling",
-            description="comma (',') delimited Min,Max bounds",
-        ),
-        color_formula: Optional[str] = Query(
-            None,
-            title="Color Formula",
-            description="rio-color formula (info: https://github.com/mapbox/rio-color)",
-        ),
-        color_map: Optional[ColorMapNames] = Query(
-            None, description="rio-tiler's colormap name"
-        ),
-        resampling_method: ResamplingNames = Query(
-            ResamplingNames.nearest, description="Resampling method."  # type: ignore
-        ),
-    ):
-        """Populate Imager Params."""
-        self.indexes = tuple(int(s) for s in re.findall(r"\d+", bidx)) if bidx else None
-        self.expression = expression
-        self.max_size = max_size
-        self.height = height
-        self.width = width
-        if self.width and self.height:
-            self.max_size = None
-        if nodata is not None:
-            nodata = numpy.nan if nodata == "nan" else float(nodata)
-        self.nodata = nodata
-        self.rescale = rescale
-        self.color_formula = color_formula
-        self.color_map = cmap.get(color_map.value) if color_map else None
-        kwargs = dict(request.query_params)
-        kwargs.pop("url", None)
-        kwargs.pop("format", None)
-        kwargs.pop("bidx", None)
-        kwargs.pop("expression", None)
-        kwargs.pop("nodata", None)
-        kwargs.pop("rescale", None)
-        kwargs.pop("color_formula", None)
-        kwargs.pop("color_map", None)
-        kwargs.pop("height", None)
-        kwargs.pop("width", None)
-        kwargs.pop("max_size", None)
-        kwargs.pop("assets", None)  # For STAC
-        self.kwargs = kwargs
-
-
-class CommonMetadataParams:
-    """Common Metadada parameters."""
-
-    def __init__(
-        self,
-        request: Request,
-        bidx: Optional[str] = Query(
-            None, title="Band indexes", description="comma (',') delimited band indexes"
-        ),
-        nodata: Optional[Union[str, int, float]] = Query(
-            None, title="Nodata value", description="Overwrite internal Nodata value"
-        ),
-        pmin: float = Query(2.0, description="Minimum percentile"),
-        pmax: float = Query(98.0, description="Maximum percentile"),
-        max_size: int = Query(1024, description="Maximum image size to read onto."),
-        histogram_bins: Optional[int] = Query(None, description="Histogram bins."),
-        histogram_range: Optional[str] = Query(
-            None, description="comma (',') delimited Min,Max histogram bounds"
-        ),
-        bounds: Optional[str] = Query(
-            None,
-            descriptions="comma (',') delimited Bounding box coordinates from which to calculate image statistics.",
-        ),
-        resampling_method: ResamplingNames = Query(
-            ResamplingNames.nearest, description="Resampling method."  # type: ignore
-        ),
-    ):
-        """Populate Imager Params."""
-        self.indexes = tuple(int(s) for s in re.findall(r"\d+", bidx)) if bidx else None
-        if nodata is not None:
-            nodata = numpy.nan if nodata == "nan" else float(nodata)
-        self.nodata = nodata
-        self.pmin = pmin
-        self.pmax = pmax
-        self.max_size = max_size
-        self.hist_options: Dict[str, Any] = dict()
-        if histogram_bins:
-            self.hist_options.update(dict(bins=histogram_bins))
-        if histogram_range:
->>>>>>> dd30a1d3
             self.hist_options.update(
                 dict(range=list(map(float, self.histogram_range.split(","))))
             )
