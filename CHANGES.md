--- conflicted
+++ resolved
@@ -1,28 +1,5 @@
 # Release Notes
 
-<<<<<<< HEAD
-## 0.20.0 (TBD)
-
-### titiler.core
-
-* Remove `rescale_dependency` and `color_formula_dependency` attributes in `TilerFactory` class
-
-* Move `rescale` and `color_formula` QueryParameters dependencies in `ImageRenderingParams` class
-
-* Handle image rescaling and color_formula within `titiler.core.utils.render_image` function
-
-* Add `render_func: Callable[..., Tuple[bytes, str]] = render_image` attribute in `TilerFactory` class
-
-### titiler.mosaic
-
-* Remove `rescale_dependency` and `color_formula_dependency` attributes in `MosaicTilerFactory` class
-
-* Add `render_func: Callable[..., Tuple[bytes, str]] = render_image` attribute in `MosaicTilerFactory` class
-
-### titiler.extensions
-
-* Use `factory.render_func` as render function in `wmsExtension` endpoints
-=======
 ## Unreleased
 
 ### titiler.core
@@ -31,12 +8,25 @@
 * improve query string handling in LowerCaseQueryStringMiddleware using urlencode (author @pratapvardhan, https://github.com/developmentseed/titiler/pull/1050)
 * add `titiler.core.utils.bounds_to_geometry` and reduce code duplication in factories (author @PratapVardhan, https://github.com/developmentseed/titiler/pull/1047)
 * simplify image format dtype validation in `render_image` (author @PratapVardhan, https://github.com/developmentseed/titiler/pull/1046)
+* remove `rescale_dependency` and `color_formula_dependency` attributes in `TilerFactory` class  **breaking change**
+* move `rescale` and `color_formula` QueryParameters dependencies in `ImageRenderingParams` class  **breaking change**
+* handle image rescaling and color_formula within `titiler.core.utils.render_image` function  **breaking change**
+* add `render_func: Callable[..., Tuple[bytes, str]] = render_image` attribute in `TilerFactory` class
 
 ### titiler.application
 
 * update `/healthz` endpoint to return dependencies versions (titiler, rasterio, gdal, ...) (author @scottyhq, https://github.com/developmentseed/titiler/pull/1056)
 * migrate `templates/index.html` to bootstrap5, remove unused css, reuse bs classes (author @PratapVardhan, https://github.com/developmentseed/titiler/pull/1048)
 
+### titiler.mosaic
+
+* remove `rescale_dependency` and `color_formula_dependency` attributes in `MosaicTilerFactory` class  **breaking change**
+* add `render_func: Callable[..., Tuple[bytes, str]] = render_image` attribute in `MosaicTilerFactory` class  **breaking change**
+
+### titiler.extensions
+
+* use `factory.render_func` as render function in `wmsExtension` endpoints
+
 ### Misc
 
 * Updated WMTS Capabilities template to avoid inserting extra new lines (author @AndrewAnnex, https://github.com/developmentseed/titiler/pull/1052).
@@ -55,7 +45,6 @@
 ### titiler.mosaic
 
 * Define variable (`MOSAIC_CONCURRENCY` and `MOSAIC_STRICT_ZOOM`) from env-variable outside endpoint code
->>>>>>> 98a417d8
 
 ## 0.19.1 (2024-11-14)
 
