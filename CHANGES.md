--- conflicted
+++ resolved
@@ -6,12 +6,9 @@
 
 * remove logging in error `exception_handler_factory`
 * add optional `reader_dependency` to enable passing `Reader`'s option defined by Query/Header/Path parameters.
-<<<<<<< HEAD
 * switch to `pyproject.toml`
 * move version definition in `titiler.core.__version__` **breaking**
-=======
 * Include all values for a query param in `LowerCaseQueryStringMiddleware` (author @samn, https://github.com/developmentseed/titiler/pull/464)
->>>>>>> 7c23488f
 
 ### titiler.mosaic
 
