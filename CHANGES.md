# Release Notes

<<<<<<< HEAD
## 0.19.3 (????-??-??)

### Misc

* Updated WMTS Capabilities template to avoid inserting extra new lines (author @AndrewAnnex, https://github.com/developmentseed/titiler/pull/1052).  

* Updated WMTS endpoint in titiler.mosaic and titiler.core to return layer bounds in coordinate ordering matching CRS order if WGS84 is not used (author @AndrewAnnex, https://github.com/developmentseed/titiler/pull/1052). 
=======
## Unreleased
>>>>>>> 4937dfa5

## 0.19.2 (2024-11-28)

### Misc

* Update package build backend from `pdm-pep517` to `pdm-backend` (https://backend.pdm-project.org/#migrate-from-pdm-pep517)

* Update namespace package from using `.` to `-` as separator to comply with PEP-625 (https://peps.python.org/pep-0625/)

### titiler.mosaic

* Define variable (`MOSAIC_CONCURRENCY` and `MOSAIC_STRICT_ZOOM`) from env-variable outside endpoint code

## 0.19.1 (2024-11-14)

* Add `titiler` links in Map attributions

## 0.19.0 (2024-11-07)

### Misc

* Remove default `WebMercatorQuad` tile matrix set in `/tiles`, `/tilesjson.json`, `/map` and `/WMTSCapabilities.xml` endpoints **breaking change**

    ```
    # Before
    /tiles/{z}/{x}/{y}
    /tilejson.json
    /map
    /WMTSCapabilities.xml

    # Now
    /tiles/WebMercatorQuad/{z}/{x}/{y}
    /WebMercatorQuad/tilejson.json
    /WebMercatorQuad/map
    /WebMercatorQuad/WMTSCapabilities.xml
    ```

* Use `@attrs.define` instead of dataclass for factories **breaking change**
* Use `@attrs.define` instead of dataclass for factory extensions **breaking change**
* Handle `numpy` types in JSON/GeoJSON response
* In the `map.html` template, use the tilejson's `minzoom` and `maxzoom` to populate `minNativeZoom` and `maxNativeZoom` parameters in leaflet `tileLayer` instead of `minZoom` and `maxZoom`

### titiler.core

* Update `rio-tiler` dependency to `>=7.0,<8.0`

* Update `geojson-pydantic` dependency to `>=1.1.2,<2.0` which better handle antimeridian crossing dataset

* handle `antimeridian` crossing bounds in `/info.geojson` endpoints (returning MultiPolygon instead of Polygon)

* Improve XSS security for HTML templates (author @jcary741, https://github.com/developmentseed/titiler/pull/953)

* Remove all default values to the dependencies **breaking change**

    * `DatasetParams.unscale`: `False` -> `None` (default to `False` in rio-tiler)
    * `DatasetParams.resampling_method`: `nearest` -> `None` (default to `nearest` in rio-tiler)
    * `DatasetParams.reproject_method`: `nearest` -> `None` (default to `nearest` in rio-tiler)
    * `ImageRenderingParams.add_mask`: `True` -> `None` (default to `True` in rio-tiler)
    * `StatisticsParams.categorical`: `False` -> `None` (default to `False` in rio-tiler)

* Add `as_dict(exclude_none=True/False)` method to the `DefaultDependency` class.

    ```python
    from typing import Optional
    from titiler.core.dependencies import DefaultDependency
    from dataclasses import dataclass

    @dataclass
    class Deps(DefaultDependency):
        value: Optional[int] = None

    print({**Deps().__dict__.items()})
    >> {'value': None}

    Deps().as_dict()  # `exclude_none` defaults to True
    >> {}

    Deps(value=1).as_dict()
    >> {'value': 1}
    ```

* Fix Hillshade algorithm (bad `azimuth` angle)

* Set default `azimuth` and `altitude` angles to 45º for the Hillshade algorithm **breaking change**

* Use `.as_dict()` method when passing option to rio-tiler Reader's methods to avoid parameter conflicts when using custom Readers.

* Rename `BaseTilerFactory` to `BaseFactory` **breaking change**

* Remove useless attribute in `BaseFactory` (and moved them to `TilerFactory`) **breaking change**

* Add `crs` option to `/bounds` endpoints to enable geographic_crs selection by the user

* `/bounds` endpoints now return a `crs: str` attribute in the response

* update `wmts.xml` template to support multiple layers

* re-order endpoints parameters

* avoid `lat/lon` overflow in `map` viewer

* add OGC Tiles `/tiles` and `/tiles/{tileMatrixSet}` endpoints

* add `gif` media type

* `/point` endpoint returned masked values (`None` is nodata)

### titiler.mosaic

* Rename `reader` attribute to `backend` in `MosaicTilerFactory`  **breaking change**

* Add `crs` option to `/bounds` endpoints to enable geographic_crs selection by the user

* `/bounds` endpoints now return a `crs: str` attribute in the response

* Update `cogeo-mosaic` dependency to `>=8.0,<9.0`

* re-order endpoints parameters

* add OGC Tiles `/tiles` and `/tiles/{tileMatrixSet}` endpoints

* `/point` endpoint returned masked values (`None` is nodata)

### titiler.extensions

* Encode URL for cog_viewer and stac_viewer (author @guillemc23, https://github.com/developmentseed/titiler/pull/961)

* Add links for render parameters and `/map` link to **viewer** dashboard (author @hrodmn, https://github.com/developmentseed/titiler/pull/987)

* Update viewers to use `/info.geojson` endpoint instead of `/info`

## 0.18.10 (2024-10-17)

### titiler.application

* update `starlette-cramjam` dependency and set compression-level default to `6`

## 0.18.9 (2024-09-23)

* fix release 0.18.8

## 0.18.8 (2024-09-23)

### titiler.extensions

* Add links for render parameters and /map link to viewer dashboard (author @hrodmn, https://github.com/developmentseed/titiler/pull/987)

## 0.18.7 (2024-09-19)

* fix Hillshade algorithm (bad `azimuth` angle) (https://github.com/developmentseed/titiler/pull/985) [Backported]
* Encode URL for cog_viewer and stac_viewer (author @guillemc23, https://github.com/developmentseed/titiler/pull/961) [Backported]
* Improve XSS security for HTML templates (author @jcary741, https://github.com/developmentseed/titiler/pull/953) [Backported]

## 0.18.6 (2024-08-27)

* Switch back to `fastapi` instead of `fastapi-slim` and use `>=0.109.0` version

## 0.18.5 (2024-07-03)

* Set version requirement for FastAPI to `>=0.111.0`

## 0.18.4 (2024-06-26)

* fix Tiles URL encoding for WMTSCapabilities XML document

## 0.18.3 (2024-05-20)

* fix `WMTSCapabilities.xml` response for ArcMap compatibility
    * replace `Cloud Optimized GeoTIFF` with dataset URL or `TiTiler` for the *ows:ServiceIdentification* **title**
    * replace `cogeo` with `Dataset` for the `layer` *ows:Identifier*

## 0.18.2 (2024-05-07)

* move to `fastapi-slim` to avoid unwanted dependencies (author @n8sty, https://github.com/developmentseed/titiler/pull/815)

## 0.18.1 (2024-04-12)

### titiler.core

* fix `TerrainRGB` algorithm name (author @JinIgarashi, https://github.com/developmentseed/titiler/pull/804)
* add more tests for `RescalingParams` and `HistogramParams` dependencies
* make sure to return *empty* content for `204` Error code

## 0.18.0 (2024-03-22)

### titiler.core

* Add `ColorMapFactory` to create colorMap metadata endpoints (https://github.com/developmentseed/titiler/pull/796)
* **Deprecation** remove default `WebMercatorQuad` tile matrix set in `/tiles`, `/tilesjson.json`, `/map` and `/WMTSCapabilities.xml` endpoints (https://github.com/developmentseed/titiler/pull/802)

    ```
    # Before
    /tiles/{z}/{x}/{y}
    /tilejson.json
    /map
    /WMTSCapabilities.xml

    # Now
    /tiles/WebMercatorQuad/{z}/{x}/{y}
    /WebMercatorQuad/tilejson.json
    /WebMercatorQuad/map
    /WebMercatorQuad/WMTSCapabilities.xml
    ```

* **Deprecation** `default_tms` attribute in `BaseTilerFactory` (because `tileMatrixSetId` is now required in endpoints).

### titiler.mosaic

* **Deprecation** remove default `WebMercatorQuad` tile matrix set in `/tiles`, `/tilesjson.json`, `/map` and `/WMTSCapabilities.xml` endpoints (https://github.com/developmentseed/titiler/pull/802)

    ```
    # Before
    /tiles/{z}/{x}/{y}
    /tilejson.json
    /map
    /WMTSCapabilities.xml

    # Now
    /tiles/WebMercatorQuad/{z}/{x}/{y}
    /WebMercatorQuad/tilejson.json
    /WebMercatorQuad/map
    /WebMercatorQuad/WMTSCapabilities.xml
    ```

* **Deprecation** `default_tms` attribute in `MosaicTilerFactory` (because `tileMatrixSetId` is now required in endpoints).

### Misc

* add `request` as first argument in `TemplateResponse` to adapt with latest starlette version

## 0.17.3 (2024-03-21)

### titiler.application

* Add `extra="ignore"` option `ApiSettings` to fix pydantic issue when using `.env` file (author @imanshafiei540, https://github.com/developmentseed/titiler/pull/800)

## 0.17.2 (2024-03-15)

### titiler.core

* fix OpenAPI metadata for algorithm (author @JinIgarashi, https://github.com/developmentseed/titiler/pull/797)

## 0.17.1 (2024-03-13)

* add python 3.12 support

### titiler.core

* Add `use_epsg` parameter to WMTS endpoint to resolve ArcMAP issues and fix XML formating (author @gadomski, https://github.com/developmentseed/titiler/pull/782)
* Add more OpenAPI metadata for algorithm (author @JinIgarashi, https://github.com/developmentseed/titiler/pull/783)

### titiler.application

* fix invalid url parsing in HTML responses

## 0.17.0 (2024-01-17)

### titiler.core

* update `rio-tiler` version to `>6.3.0`
* use new `align_bounds_with_dataset=True` rio-tiler option in GeoJSON statistics methods for more precise calculation

## 0.16.2 (2024-01-17)

### titiler.core

* fix leafletjs template maxZoom to great than 18 for `/map` endpoint (author @Firefishy, https://github.com/developmentseed/titiler/pull/749)

## 0.16.1 (2024-01-08)

### titiler.core

* use morecantile `TileMatrixSet.cellSize` property instead of deprecated/private `TileMatrixSet._resolution` method

### titiler.mosaic

* use morecantile `TileMatrixSet.cellSize` property instead of deprecated/private `TileMatrixSet._resolution` method

## 0.16.0 (2024-01-08)

### titiler.core

* update FastAPI version lower limit to `>=0.107.0`
* fix template loading for starlette >= 0.28 by using `jinja2.Environment` argument (author @jasongi, https://github.com/developmentseed/titiler/pull/744)

### titiler.extensions

* fix template loading for starlette >= 0.28 by using `jinja2.Environment` argument (author @jasongi, https://github.com/developmentseed/titiler/pull/744)

### titiler.application

* fix template loading for starlette >= 0.28 by using `jinja2.Environment` argument (author @jasongi, https://github.com/developmentseed/titiler/pull/744)

## 0.15.8 (2024-01-08)

### titiler.core

* use morecantile `TileMatrixSet.cellSize` property instead of deprecated/private `TileMatrixSet._resolution` method [backported from 0.16.1]

### titiler.mosaic

* use morecantile `TileMatrixSet.cellSize` property instead of deprecated/private `TileMatrixSet._resolution` method [backported from 0.16.1]

## 0.15.7 (2024-01-08)

### titiler.core

* update FastAPI version upper limit to `<0.107.0` to avoid starlette breaking change (`0.28`)

### titiler.application

* add simple *auth* (optional) based on `global_access_token` string, set with `TITILER_API_GLOBAL_ACCESS_TOKEN` environment variable (author @DeflateAwning, https://github.com/developmentseed/titiler/pull/735)

## 0.15.6 (2023-11-16)

### titiler.core

* in `/map` HTML response, add Lat/Lon buffer to AOI to avoid creating wrong AOI (when data covers the whole world).

## 0.15.5 (2023-11-09)

### titiler.core

* add `algorithm` options for `/statistics` endpoints

* switch from `BaseReader.statistics()` method to a combination of `BaseReader.preview()` and `ImageData.statistics()` methods to get the statistics

## 0.15.4 (2023-11-06)

### titiler.core

* update `rio-tiler` requirement to `>=6.2.5,<7.0`

* allow `bidx` option in `titiler.core.dependencies.AssetsBidxExprParams` and `titiler.core.dependencies.AssetsBidxParams`

    ```python
    # merge band 1 form asset1 and asset2
    # before
    httpx.get(
        "/stac/preview",
        params=(
            ("url", "stac.json"),
            ("assets", "asset1"),
            ("assets", "asset2"),
            ("asset_bidx", "asset1|1"),
            ("asset_bidx", "asset2|1"),
        )
    )

    # now
    httpx.get(
        "/stac/preview",
        params=(
            ("url", "stac.json"),
            ("assets", "asset1"),
            ("assets", "asset2"),
            ("bidx", 1),
        )
    )
    ```

* fix openapi examples

## 0.15.3 (2023-11-02)

* add `dst_crs` options in `/statistics [POST]` and `/feature [POST]` endpoints

## 0.15.2 (2023-10-23)

### titiler.core

* add `dependencies.TileParams` dependency with `buffer` and `padding` options
* add `tile_dependency` attribute in `TilerFactory` class (defaults to `TileParams`)
* add `reproject` (alias to `reproject_method`) option in `DatasetParams` dependency

### titiler.mosaic

*  Change `HTTP_404_NOT_FOUND` to `HTTP_204_NO_CONTENT` when no asset is found or tile is empty (author @simouel, https://github.com/developmentseed/titiler/pull/713)
* add `tile_dependency` attribute in `MosaicTilerFactory` class (defaults to `TileParams`)

### cdk application

* Support non-root paths in AWS API Gateway Lambda handler (author @DanSchoppe, https://github.com/developmentseed/titiler/pull/716)

## 0.15.1 (2023-10-17)

* Allow a default `color_formula` parameter to be set via a dependency (author @samn, https://github.com/developmentseed/titiler/pull/707)
* add `titiler.core.dependencies.create_colormap_dependency` to create ColorMapParams dependency from `rio_tiler.colormap.ColorMaps` object
* add `py.typed` files in titiler submodules (https://peps.python.org/pep-0561)

## 0.15.0 (2023-09-28)

### titiler.core

- added `PartFeatureParams` dependency

**breaking changes**

- `max_size` is now set to `None` for `/statistics [POST]`, `/bbox` and `/feature` endpoints, meaning the tiler will create image from the highest resolution.

- renamed `titiler.core.dependencies.ImageParams` to `PreviewParams`

- split TileFactory `img_dependency` attribute in two:
  - `img_preview_dependency`: used in `/preview` and `/statistics [GET]`, default to `PreviewParams` (with `max_size=1024`)

  - `img_part_dependency`: used in `/bbox`, `/feature` and `/statistics [POST]`, default to `PartFeatureParams` (with `max_size=None`)

- renamed `/crop` endpoints to `/bbox/...` or `/feature/...`
  - `/crop/{minx},{miny},{maxx},{maxy}.{format}` -> `/bbox/{minx},{miny},{maxx},{maxy}.{format}`

  - `/crop/{minx},{miny},{maxx},{maxy}/{width}x{height}.{format}` -> `/bbox/{minx},{miny},{maxx},{maxy}/{width}x{height}.{format}`

  - `/crop [POST]` -> `/feature [POST]`

  - `/crop.{format} [POST]` -> `/feature.{format} [POST]`

  - `/crop/{width}x{height}.{format}  [POST]` -> `/feature/{width}x{height}.{format} [POST]`

- update `rio-tiler` requirement to `>=6.2.1`

- Take coverage weights in account when generating statistics from GeoJSON features

## 0.14.1 (2023-09-14)

### titiler.extension

* add `GetFeatureInfo` capability in `wmsExtension` (author @benjaminleighton, https://github.com/developmentseed/titiler/pull/698)

## 0.14.0 (2023-08-30)

### titiler.core

* replace `-` by `_` in query parameters **breaking change**
  - `coord-crs` -> `coord_crs`
  - `dst-crs` -> `dst_crs`

* replace `buffer` and `color_formula` endpoint parameters by external dependencies (`BufferParams` and `ColorFormulaParams`)

* add `titiler.core.utils.render_image` which allow non-binary alpha band created with custom colormap. `render_image` replace `ImageData.render` method.

    ```python
    # before
    if cmap := colormap or dst_colormap:
        image = image.apply_colormap(cmap)

    if not format:
        format = ImageType.jpeg if image.mask.all() else ImageType.png

    content = image.render(
        img_format=format.driver,
        **format.profile,
        **render_params,
    )

    # now
    # render_image will:
    # - apply the colormap
    # - choose the right output format if `None`
    # - create the binary data
    content, media_type = render_image(
        image,
        output_format=format,
        colormap=colormap or dst_colormap,
        **render_params,
    )
    ```

### titiler.extension

* rename `geom-densify-pts` to `geometry_densify` **breaking change**
* rename `geom-precision` to `geometry_precision` **breaking change**

## 0.13.3 (2023-08-27)

* fix Factories `url_for` method and avoid changing `Request.path_params` object

## 0.13.2 (2023-08-24)

### titiler.extensions

* replace mapbox-gl by maplibre
* replace Stamen by OpenStreetMap tiles
* simplify band selection handling (author @tayden, https://github.com/developmentseed/titiler/pull/688)

## 0.13.1 (2023-08-21)

### titiler.core

* fix `LowerCaseQueryStringMiddleware` unexpectedly truncating query parameters (authors @jthetzel and @jackharrhy, @https://github.com/developmentseed/titiler/pull/677)

## titiler.application

* add `cors_allow_methods` in `ApiSettings` to control the CORS allowed methods (author @ubi15, https://github.com/developmentseed/titiler/pull/684)

## 0.13.0 (2023-07-27)

* update core requirements to libraries using pydantic **~=2.0**

### titiler.core

* update requirements:
  * fastapi `>=0.95.1` --> `>=0.100.0`
  * pydantic `~=1.0` --> `~=2.0`
  * rio-tiler `>=5.0,<6.0` --> `>=6.0,<7.0`
  * morecantile`>=4.3,<5.0` --> `>=5.0,<6.0`
  * geojson-pydantic `>=0.4,<0.7` --> `>=1.0,<2.0`
  * typing_extensions `>=4.6.1`

### titiler.extension

* update requirements:
  * rio-cogeo `>=4.0,<5.0"` --> `>=5.0,<6.0"`

### titiler.mosaic

* update requirements:
  * cogeo-mosaic `>=6.0,<7.0` --> `>=7.0,<8.0`

### titiler.application

* use `/api` and `/api.html` for documentation (instead of `/openapi.json` and `/docs`)
* update landing page

## 0.12.0 (2023-07-17)

* use `Annotated` Type for Query/Path parameters
* replace variable `TileMatrixSetId` by `tileMatrixSetId`

### titiler.core

* update FastAPI dependency to `>=0.95.1`
* set `pydantic` dependency to `~=1.0`
* update `rio-tiler` dependency to `>=5.0,<6.0`
* update TMS endpoints to match OGC Tiles specification

### titiler.extensions

* use TiTiler's custom JSONResponse for the `/validate` endpoint to avoid issue when COG has `NaN` nodata value
* update `rio-cogeo` dependency to `>=4.0,<5.0`
* update `rio-stac` requirement to `>=0.8,<0.9` and add `geom-densify-pts` and `geom-precision` options

## titiler.mosaic

* update `cogeo-mosaic` dependency to `>=6.0,<7.0`
* remove `titiler.mosaic.resources.enum.PixelSelectionMethod` and use `rio_tiler.mosaic.methods.PixelSelectionMethod`
* allow more TileMatrixSet (than only `WebMercatorQuad`)

## 0.11.7 (2023-05-18)

### titiler.core

* make HTML `templates` configurable in the factories
* rename `index.html` to `map.html`
* rename `dependencies.CRSParams` to `dependencies.CoordCRSParams`
* add `dst-crs` option for `/preview` and `/crop` endpoints to specify the output Coordinate Reference System.

### titiler.mosaic

* make HTML `templates` configurable in the factories

### titiler.extensions

* make HTML `templates` configurable in the factories
* rename `cog_index.html` to `cog_viewer.html`
* rename `stac_index.html` to `stac_viewer.html`
* add `zoom to point` in `stac` and `cog` viewers (author @dchirst, https://github.com/developmentseed/titiler/pull/614)

## 0.11.6 (2023-04-14)

* Allow a default `rescale` parameter to be set via a dependency (author @samn, https://github.com/developmentseed/titiler/pull/619)
* add `coord-crs` parameter for `/point`, `/part` and `/feature` endpoints

## 0.11.5 (2023-03-22)

* fix `TerrainRGB` (change interval from `1.0` to `0.1`)

## 0.11.4 (2023-03-20)

* set FastAPI version lower than 0.95 (https://github.com/tiangolo/fastapi/discussions/9278)

## 0.11.3 (2023-03-14)

* handle dateline crossing dataset in COG/STAC Viewer
* update Factories `url_for` method to make sure we return a string (https://github.com/developmentseed/titiler/pull/607)

## 0.11.2 (2023-03-08)

* Add OSM background in `/map` viewer when using WebMercator TMS

## 0.11.1 (2023-03-01)

* no change since 0.11.1a0

## 0.11.1a0 (2023-03-01)

* switch to `hatch` and `pdm-pep517` as build system and use `pyproject.toml` for python module metadata
* switch to `ruff` for python linting
* update pre-commit configuration
* documentation fixes 🙏 (authors @jthetzel, @neilsh)
* fix documentation about `asset_bidx`

### titiler.core

* Algorithm change, make terrainrgb interval and baseval floats to support more quantizers (author @AndrewAnnex, https://github.com/developmentseed/titiler/pull/587)
* update `rio-tiler` minimum version to `4.1.6`
* Apply colormap before defining image output format (when not provided)

### titiler.mosaic

* Apply colormap before defining image output format (when not provided)

## 0.11.0 (2023-01-27)

* add `titiler.extensions` package (`cogValidateExtension`, `stacExtension`, `cogViewerExtension`,  `stacViewerExtension`, `wmsExtension`)

### titiler.mosaic

* update `cogeo-mosaic` version requirement to `>=5.0,<5.2` (allow using `az://` prefix from uri)
* add `MOSAIC_STRICT_ZOOM` environment variable to control if the application should allow fetching tiles outside mosaic min/max zooms

**breaking change**

### titiler.core

* add `extensions` option to the `BaseTilerFactory` to specify a list of extension we want to register. Each extension will be then registered in the `__post_init__` object creation step.
* remove `BaseHTTPMiddleware` class inheritance for middleware (write pure ASGI middleware)

### titiler.application

* uses Extension to add more endpoints to default `titiler.core` factories
* move all `viewer` code into `titiler.extensions`
* add `/cog/stac` endpoint from `titiler.extension.stacExtension` to create STAC Items from raster dataset

### titiler.mosaic

* removed deprecated *empty* path (`/` is the correct route path, which enable prefixed and non-prefixed mosaic application)

## 0.10.2 (2022-12-17)

* fix issue with new morecantile version
* replace path parameter in `router_prefix` in `BaseTilerFactory.url_for`

## 0.10.1 (2022-12-15)

* update `/map` endpoint and template to support multiple TMS (https://github.com/developmentseed/titiler/pull/560)

## 0.10.0 (2022-12-09)

**breaking change**

* Simplify dependency requirements for titiler.mosaic and titiler.application and using `=={currentVersion}`

### titiler.core

* fix the `wmts.xml` template to work with non-epsg based CRS

### titiler.application

* fix titiler.application viewer when using dataset with band name in metadata

## 0.9.0 (2022-12-05)

### titiler.core

* add `default_tms` in `BaseTilerFactory` to set the default TMS identifier supported by the tiler (e.g `WebMercatorQuad`)

## 0.8.1 (2022-12-01)

### titiler.core

* remove useless `titiler.core.version` file

## 0.8.0 (2022-12-01)

* remove python 3.7 support
* add python 3.10 and 3.11 in CI

### titiler.core

* update FastAPI requirement to `>=0.87`
* update rio-tiler requirement to `>=4.1,<4.2`
* remove `rescale` and `color_formula` from the `post_process` dependency
* add `algorithm` support and introduce new `algorithm` and `algorithm_params` query parameters

**breaking changes**

* remove `timing headers` and `titiler.core.utils` submodule
* remove `asset_expression` (except in `/asset_statistics` endpoint) (see https://cogeotiff.github.io/rio-tiler/v4_migration/#multibasereader-expressions)
* update Point output model to include `band_names`
* histogram and info band names are prefixed with `b` (e.g `b1`) (ref: https://cogeotiff.github.io/rio-tiler/v4_migration/#band-names)
* add `/map` endpoint in TilerFactory to display tiles given query-parameters
* remove `TMSParams` and `WebMercatorTMSParams` dependencies.
* replace `TilerFactory.tms_dependency` attribute by `TilerFactory.supported_tms`. This attribute gets a `morecantile.defaults.TileMatrixSets` store and will create the tms dependencies dynamically
* replace `TMSFactory.tms_dependency` attribute by `TMSFactory.supported_tms`. This attribute gets a `morecantile.defaults.TileMatrixSets` store and will create the tms dependencies dynamically
* move `stats_dependency` and `histogram_dependency` from `BaseTilerFactory` to `TilerFactory`
* per rio-tiler changes, `;` has be to used in expression to indicate multiple bands. `b1*2,b2+b3,b1/b3` -> `b1*2;b2+b3;b1/b3`

### titiler.mosaic

* update cogeo-mosaic requirement to `>=4.2,<4.3`

**breaking changes**

* remove `timing headers`
* replace `MosaicTilerFactory.tms_dependency` attribute by `MosaicTilerFactory.supported_tms`. This attribute gets a `morecantile.defaults.TileMatrixSets` store and will create the tms dependencies dynamically

### titiler.application

* code simplification by removing custom code and submodules from endpoints

**breaking changes**

* remove custom TMS and custom Colormap dependencies
* remove middleware submodule


## 0.7.1 (2022-09-21)

### titiler.mosaic

* add `pixel_selection_dependency` options in `MosaicTilerFactory` to allow default method override (author @samn, https://github.com/developmentseed/titiler/pull/495)

### titiler.application

* allow `interval` colormaps in titiler.application

### Helm charts

* Check Charts workflow added for the Helm charts testing (author @emmanuelmathot, https://github.com/developmentseed/titiler/pull/495)

## 0.7.0 (2022-06-08)

* add `environment_dependency` option in `BaseTilerFactory` to define GDAL environment at runtime.
* remove `gdal_config` option in `BaseTilerFactory` **breaking**

```python
# before
router = TilerFactory(gdal_config={"GDAL_DISABLE_READDIR_ON_OPEN": "FALSE"}).router

# now
router = TilerFactory(environment_dependency=lambda: {"GDAL_DISABLE_READDIR_ON_OPEN": "FALSE"}).router


class ReaddirType(str, Enum):

    false = "false"
    true = "true"
    empty_dir = "empty_dir"


# or at endpoint call. The user could choose between false/true/empty_dir
def gdal_env(disable_read: ReaddirType = Query(ReaddirType.false)):
    return {"GDAL_DISABLE_READDIR_ON_OPEN": disable_read.value.upper()}

router = TilerFactory(environment_dependency=gdal_env).router
```

### titiler.application

* update `starlette-cramjam` requirement

## 0.6.0 (2022-05-13)

* no change since `0.6.0a2`

## 0.6.0a2 (2022-05-11)

* revert to `setup.py` + `setuptools` instead of `pyproject.toml` + `flit` because it broke namespace packages (https://github.com/developmentseed/titiler/pull/472)

## 0.6.0a1 (2022-05-11)

### titiler.core

* remove logging in error `exception_handler_factory`
* add optional `reader_dependency` to enable passing `Reader`'s option defined by Query/Header/Path parameters.
* switch to `pyproject.toml`
* move version definition in `titiler.core.__version__` **breaking**
* Include all values for a query param in `LowerCaseQueryStringMiddleware` (author @samn, https://github.com/developmentseed/titiler/pull/464)

### titiler.mosaic

* add optional `backend_dependency` to enable passing `Backend`'s option defined by Query/Header/Path parameters.
* remove `backend_options` MosaicTilerFactory argument in favor of the use of `backend_dependency` **breaking**
* switch to `pyproject.toml`
* move version definition in `titiler.mosaic.__version__` **breaking**

### titiler.application

* Fix frontend to handle anti-meridian crossing data
* switch to `pyproject.toml`
* move version definition in `titiler.application.__version__` **breaking**

## 0.5.1 (2022-03-07)

* add `cachecontrol_max_http_code` option to `CacheControlMiddleware` to avoid adding cache-control headers for API errors (Author @sharkinsspatial, https://github.com/developmentseed/titiler/pull/444)

## 0.5.0 (2022-02-22)

* update rio-tiler/morecantile/rio-cogeo/cogeo-mosaic versions
* add MultiBaseTilerFactory `/asset_statistics` which will return *per asset* statistics. Returns response in form of `Dict[{asset name}, Dict[{band name}, BandStatistics]]`

**breaking change**

* Multi-band expression now uses semicolon `;` instead of colon (`,`) as separator. Note: proper urlencoding might be needed.

```python
# before
expression = "b1+b2,b2"

# new
expression = "b1+b2;b2"
```

* MultiBaseTilerFactory `/statistics` now returns *merged* statistics in form of `Dict[{asset_band or expression}, BandStatistics]` (instead of `Dict[{asset name}, Dict[{band name}, BandStatistics]]`)

```python
# before
response = httpx.get(f"/stac/statistics?url=item.json").json()
print(response)
>>> {
    "asset1": {
        "1": {
            "min": ...,
            "max": ...,
            ...
        },
        "2": {
            "min": ...,
            "max": ...,
            ...
        }
    }
}

# now
response = httpx.get(f"/stac/statistics?url=item.json").json()
print(response)
>>> {
    "asset1_1": {
        "min": ...,
        "max": ...,
        ...
    },
    "asset1_2": {
        "min": ...,
        "max": ...,
        ...
    },
}
```

## 0.4.3 (2022-02-08)

* add tile `buffer` option to match rio-tiler tile options (https://github.com/developmentseed/titiler/pull/427)

## 0.4.2 (2022-01-25)

### titiler.core

* update minimum FastAPI version to `>=0.73` (https://github.com/developmentseed/titiler/pull/425)

## 0.4.1 (2022-01-25)

### titiler.core

* update type information for the factory `colormap_dependency`

### k8s
* Update ingress k8s templates to be compatible with latest resource types versions (https://github.com/developmentseed/titiler/pull/425

## 0.4.0 (2021-11-30)

* rename `Dockerfile` to `Dockerfile.gunicorn`
* switch default docker image to python3.9
* add `Dockerfile.uvicorn`

### titiler.core

* update `rio-tiler` version requirement to `>=3.0`

### titiler.mosaic

* update `cogeo-mosaic` version to `>=4.0`

## 0.4.0a2 (2021-11-24)

### titiler.core

* update `rio-tiler` version (>=3.0.0a6) with new colormap types information and base classes
* remove `additional_dependency` attribute in `BaseTileFactory`. This also remove `**kwargs` in endpoints **breaking**
* remove `reader_options` attribute in `BaseTileFactory` **breaking**
* `tms_dependency` default to `titiler.core.dependencies.TMSParams` which should supports all morecantile's TMS.
* add `route_dependencies` attribute to `BaseTilerFactory` to allow customizing route dependencies (author @alukach, https://github.com/developmentseed/titiler/pull/406)

### titiler.mosaic

* update `cogeo-mosaic` version (>=4.0.0a2) with updated Backend type hints information

## 0.4.0a1 (2021-11-12)

* fix titiler packages cross dependencies

## 0.4.0a0 (2021-11-12)

* remove python 3.6 supports (related to morecantile/pyproj update)

### titiler.core

* update `rio-tiler/morecantile` requirement (>=3.0)
* remove `utils.bbox_to_feature` (replaced by geojson_pydantic native function `Feature(geometry=Polygon.from_bounds(*bounds), properties=info)`)
* remove `utils.data_stats` (replaced by rio-tiler new statistics method)
* remove `metadata` endpoints  **breaking API**
* update `statistics` endpoints with histogram options
* update `statistics` endpoint responses **breaking API**
* remove `band_expression` in `BandsExprParams` dependency **breaking API**
* remove `morecantile` requirement definition in setup.py and defers to rio-tiler supported version
* update `titiler.core.dependencies.DefaultDependency` (allows dict unpacking and remove `.kwargs`) **breaking API**
* use standard for List in QueryParameter (e.g `bidx=1&bidx=2&bidx` instead of `bidx=1,2,3`) **breaking API**
* add `asset_bidx` query parameter in replacement of `bidx` in MultiBaseFactory dependencies and switch to new format: `{asset name}|{bidx,bidx,bidx}` **breaking API**
* update `asset_expression` to the new format: `{asset name}|{expression}` (e.g `data|b1+b2`) **breaking API**
* update `assets` QueryParameter to List (e.g `assets=COG&assets=Data`) **breaking API**
* update `bands` QueryParameter to List (e.g `bands=B01&bands=B02`) **breaking API**
* split `RenderParams` dependency into:
    * `PostProcessParams`: `rescale` and `color_formula` parameters
    * `ImageRenderingParams`: `return_mask`
* add `process_dependency` attribute in `BaseTilerFactory` (defaults to `PostProcessParams`)
* use `resampling` alias instead of `resampling_method` for QueryParameter **breaking API**
* defaults to available assets if `assets` option is not provided for `MultiBaseTilerFactory` info and statistics endpoints.
* defaults to available bands if `bands` option is not provided for `MultiBandsTilerFactory` info and statistics endpoints.
* better output models definition
* keep `bounds`, `minzoom` and `maxzoom` in `/info` response
* remove `dataset` in `/info` response to better follow the Info model
* add `/statistics` endpoint by default

### titiler.mosaic

* update `cogeo-mosaic` requirement (>=4.0)
* update response from `/info` endpoint to match the model.

### titiler.application

* update viewers to match changes in titiler.core endpoints

## 0.3.12 (2021-10-20)

### titiler.core

- Update morecantile requirement to stay under `3.0` (author @robintw, https://github.com/developmentseed/titiler/pull/389)

## 0.3.11 (2021-10-07)

### titiler.application

- Update rio-cogeo requirement to stay under `3.0`

## 0.3.10 (2021-09-23)

### titiler.core

- add custom JSONResponse using [simplejson](https://simplejson.readthedocs.io/en/latest/) to allow NaN/inf/-inf values (ref: https://github.com/developmentseed/titiler/pull/374)
- use `titiler.core.resources.responses.JSONResponse` as default response for `info`, `metadata`, `statistics` and `point` endpoints (ref: https://github.com/developmentseed/titiler/pull/374)

### titiler.application

- switch to `starlette_cramjam` compression middleware (ref: https://github.com/developmentseed/titiler/issues/369)

## 0.3.9 (2021-09-07)

### titiler.core

- update FastAPI requirements to `>=0.65,<0.68` (ref: https://github.com/developmentseed/titiler/issues/366)
- surface `asset_expression` and `band_expression` in Multi*TilerFactory (ref: https://github.com/developmentseed/titiler/issues/367)

## 0.3.8 (2021-09-02)

### titiler.core

- move `titiler.application.middleware` to `titiler.core.middleware` (https://github.com/developmentseed/titiler/pull/365)

## 0.3.7 (2021-09-01)

### titiler.core

- Update the TileJSON model for better validation and to match with the specification (center is optional) (https://github.com/developmentseed/titiler/pull/363)

## 0.3.6 (2021-08-23)

### titiler.core

- fix morecantile related tests (https://github.com/developmentseed/titiler/issues/358)
- fix float parsing when datatype is float32 (https://github.com/developmentseed/rio-viz/issues/39)

### titiler.application

- fix morecantile related tests (https://github.com/developmentseed/titiler/issues/358)

## 0.3.5 (2021-08-17)

### titiler.mosaic

* add `/{z}/{x}/{y}/assets`, `/{lon},{lat}/assets`, `/{minx},{miny},{maxx},{maxy}/assets` GET endpoints to return a list of assets that intersect a given geometry (author @mackdelany, https://github.com/developmentseed/titiler/pull/351)

## 0.3.4 (2021-08-02) - **Not published on PyPi** [#355](https://github.com/developmentseed/titiler/discussions/355)

### titiler.core

* add `/crop` POST endpoint to return an image from a GeoJSON feature (https://github.com/developmentseed/titiler/pull/339)
* add `/statistics` (GET and POST) endpoints to return advanced images statistics (https://github.com/developmentseed/titiler/pull/347)

### titiler.application

* add optional `root_path` setting to specify a url path prefix to use when running the app behind a reverse proxy (https://github.com/developmentseed/titiler/pull/343)

## 0.3.3 (2021-06-29) - **Not published on PyPi** [#355](https://github.com/developmentseed/titiler/discussions/355)

### titiler.core

* fix possible bug when querystring parameter are case insensitive (https://github.com/developmentseed/titiler/pull/323)

### titiler.mosaic

* update `tilejson` and `WMTSCapabilities.xml` endpoints to allow list querystrings (as done previously in https://github.com/developmentseed/titiler/issues/319)

### titiler.application

* add `titiler.application.middleware.LowerCaseQueryStringMiddleware` to cast all query string parameter to lowercase (author @lorenzori, https://github.com/developmentseed/titiler/pull/321)

### code and repo

* move `titiler` code to `src/titiler`

## 0.3.2 (2021-05-26)

### titiler.core

* update rio-tiler dependency to `>=2.1` version and update `rescale` query-parameter (https://github.com/developmentseed/titiler/issues/319)

```
# before
# previously, rio-tiler was splitting a list of input range in tuple of 2
rescale=0,1000,0,1000,0,1000

# now
# rio-tiler 2.1 now expect sequence of tuple in form of Sequence[Tuple[Num, Num]]
rescale=0,1000&rescale=0,1000&rescale=0,1000
```

### titiler.mosaic

* update `cogeo-mosaic` version to `>=3.0,<3.1`.

### titiler.application

* re-order middlewares (https://github.com/developmentseed/titiler/issues/311)
* update rio-cogeo version to `>=2.2` and use `rio_cogeo.models` instead of custom ones.


## 0.3.1 (2021-04-27)

* add `exclude_path` options in `titiler.application.middleware.CacheControlMiddleware` to avoid adding cache-control headers to specific paths.
* allow `histogram_bins` to be a single value or a `,` delimited scalar (https://github.com/developmentseed/titiler/pull/307)
* change error status from `404` to `500` for `RasterioIOError` exception (author @kylebarron, https://github.com/developmentseed/titiler/pull/300)

    Sometimes GDAL/Rasterio can lose track of the file handler (might be related to cache issue + threading) and raise `RasterioIOError: file not found`, while the file exists for real. To avoid caching this, we changed the error code to 500 (errors >= 500 do not get `cache-control` header on titiler.application).

## 0.3.0 (2021-04-19)

* add support for `.jpg` and `.jpeg` extensions (https://github.com/developmentseed/titiler/pull/271)
* better error message when parsing the colormap value fails (https://github.com/developmentseed/titiler/pull/279)

**breaking change**

* split `titiler` into a set of namespaces packages (https://github.com/developmentseed/titiler/pull/284)

    **titiler.core**

    The `core` package host the low level tiler factories.
    ```python
    # before
    from titiler.endpoints.factory import TilerFactory

    # now
    from titiler.core.factory import TilerFactory
    ```

    **titiler.mosaic**

    The `mosaic` package is a plugin to `titiler.core` which adds support for MosaicJSON
    ```python
    # before
    from titiler.endpoints.factory import MosaicTilerFactory

    # now
    from titiler.mosaic.factory import MosaicTilerFactory
    ```

    **titiler.application**

    The `application` package is a full `ready to use` FastAPI application with support of STAC, COG and MosaicJSON.

    ```bash
    # before
    $ pip install titiler
    $ uvicorn titiler.main:app --reload

    # now
    $ pip install titiler.application uvicorn
    $ uvicorn titiler.application.main:app --reload
    ```

## 0.2.0 (2021-03-09)

* adapt for cogeo-mosaic `3.0.0rc2` and add `backend_options` attribute in MosaicTilerFactory (https://github.com/developmentseed/titiler/pull/247)
* update FastAPI requirements
* update minimal python version to 3.6
* add `**render_params.kwargs` to pass custom render params in `image.render` method (https://github.com/developmentseed/titiler/pull/259)
* Changed probe url from `/ping` to `/healthz` in k8s deployment

**breaking change**

* renamed `OptionalHeaders`, `MimeTypes` and `ImageDrivers` enums to the singular form (https://github.com/developmentseed/titiler/pull/258)
* renamed titiler.dependencies's Enums (`ColorMapName`, `ResamplingName` and `TileMatrixSetName`) to the singular form (https://github.com/developmentseed/titiler/pull/260)
* renamed `MimeType` to `MediaType` (https://github.com/developmentseed/titiler/pull/258)
* add `ColorMapParams` dependency to ease the creation of custom colormap dependency (https://github.com/developmentseed/titiler/pull/252)
* renamed `PathParams` to `DatasetPathParams` and also made it a simple callable (https://github.com/developmentseed/titiler/pull/260)
* renamed `colormap` query-parameter to `colormap_name` (https://github.com/developmentseed/titiler/pull/262)
    ```
    # before
    /cog/preview.png?colormap=viridis

    # now
    /cog/preview.png?colormap_name=viridis
    ```

* use `colormap` query-parameter to pass custom colormap (https://github.com/developmentseed/titiler/pull/262)
    ```
    /cog/preview.png?colormap={"0": "#FFFF00FF", ...}
    ```

## 0.1.0 (2021-02-17)

* update FastAPI requirements
* add `validate` in `MosaicTilerFactory` (https://github.com/developmentseed/titiler/pull/206, author @drnextgis)
* rename `ressources` package to `resources` (https://github.com/developmentseed/titiler/pull/210, author @drnextgis)
* renamed environment variables prefixes for API and STACK configurations: `TITILER_STACK` as prefix to CDK and `TITILER_API` as prefix to API (https://github.com/developmentseed/titiler/pull/211, author @fredliporace)
* remove MosaicTilerFactory `create` and `update` endpoints (https://github.com/developmentseed/titiler/pull/218)
* deleted `titiler.models.mosaics` because the models are not used anymore (https://github.com/developmentseed/titiler/pull/221)
* update rio-tiler and cogeo-mosaic minimal versions (https://github.com/developmentseed/titiler/pull/220, https://github.com/developmentseed/titiler/pull/213)
* move STAC related dependencies to `titiler.dependencies (https://github.com/developmentseed/titiler/pull/225)
* add `rio_tiler.io.MultiBandReader` bands dependencies (https://github.com/developmentseed/titiler/pull/226)
* add `MultiBaseTilerFactory` and `MultiBandTilerFactory` custom tiler factories (https://github.com/developmentseed/titiler/pull/230)
* Update STAC tiler to use the new `MultiBaseTilerFactory` factory
* depreciate *empty* GET endpoint for MosaicTilerFactory read (https://github.com/developmentseed/titiler/pull/232)
* better `debug` configuration and make reponse headers metadata optional (https://github.com/developmentseed/titiler/pull/232)

**breaking change**

* update `titiler.dependencies.AssetsBidxParams` to make `asset` a required parameter (https://github.com/developmentseed/titiler/pull/230
* the STAC `/info` endpoint now expect the `assets` parameter to be passed. To ge the list of available assets we added a new `/assets` endpoint within the tiler factory
* remove `COGReader` as default `reader` in `titiler.endpoints.factory.BaseTilerFactory`

## 0.1.0a14 (2021-01-05)

* add `rio_tiler.errors.MissingBands` in known errors.
* add `titiler.endpoints.factory.TMSFactory` to enable custom TMS endpoints.
* **breaking** rename `BaseFactory` to `BaseTilerFactory` in `titiler.endpoints.factory`

## 0.1.0a13 (2020-12-20)

* allow `API_DISABLE_{COG/STAC/MOSAIC}` environment variables to control default endpoints in titiler main app (https://github.com/developmentseed/titiler/issues/156)
* add `overwriting=False/True` on MosaicJSON creation (https://github.com/developmentseed/titiler/issues/164)
* add `gdal_config` option to Tiler factories to replace custom `APIRoute` class (https://github.com/developmentseed/titiler/issues/168)
* add `info.geojson` endpoint to return dataset info as a GeoJSON feature (https://github.com/developmentseed/titiler/issues/166)
* update `rio-tiler`, `cogeo-mosaic` and optional dependencies

## 0.1.0a12 (2020-11-18)

* require `rio-tiler>=2.0.0rc2`
* update Enums for Image types. (**breaking**)
* Add more output datatype (jpeg2000, pngraw)
* add `width/height` in `/crop` endpoint path

```
/crop/{minx},{miny},{maxx},{maxy}.{format}
/crop/{minx},{miny},{maxx},{maxy}/{width}x{height}.{format}
```

## 0.1.0a11.post1 (2020-11-12)

* relax version for rio-tiler and cogeo-mosaic

```python
"rio-cogeo~=2.0"
"rio-tiler>=2.0.0rc1,<2.1"
"cogeo-mosaic>=3.0.0a17,<3.1"
```

## 0.1.0a11 (2020-11-12)

* split `tile()` for `MosaicTilerFactory` method (https://github.com/developmentseed/titiler/issues/147)

## 0.1.0a10 (2020-11-09)

* update for rio-tiler==2.0.0rc1, cogeo-mosaic==3.0.0a17 and morecantile==2.0
* split `tile()` factory method (https://github.com/developmentseed/titiler/issues/141, author @fredliporace)

## 0.1.0a9 (2020-10-26)

* avoid changing mutable TMS and Colormap list by using deepcopy.
* quiet/turn off logs
* add logger middleware (https://github.com/developmentseed/titiler/pull/139)

## 0.1.0a8 (2020-10-13)

* update for rio-tiler 2.0.0b17, which now support TMS (morecantile) by default.
* update fastapi minimum version to 0.61

**breaking changes**

* removed TMSTilerFactory (because default reader built with rio_tiler BaseReader should support TMS).

Note: We changed the versioning scheme to `{major}.{minor}.{path}{pre}{prenum}`

## 0.1.0-alpha.7 (2020-10-13)

* remove `pkg_resources` (https://github.com/pypa/setuptools/issues/510)

## 0.1.0-alpha.6 (2020-10-05)

* refactor CacheControl Middleware
* rename headers value `X-Server-Timings` to `Server-Timing`.
* add `total;dur={}` in response header `Server-Timing`, using new `titiler.middleware.TotalTimeMiddleware` middleware (113)

```python
from titiler.middleware import CacheControlMiddleware, TotalTimeMiddleware
from fastapi import FastAPI

app.add_middleware(CacheControlMiddleware, cachecontrol="public, max-age=3600")
app.add_middleware(TotalTimeMiddleware)
```

* Add Brotli compression support (#126, author @kylebarron)
* Numerous fix to CDK app.py (co-author @kylebarron)

## 0.1.0-alpha.5 (2020-09-22)

* exclude `tests/` an `stack/` in titiler python package.
* add `EPSG6933` in TMS

**breaking changes**
* [FACTORY] the `additional_dependency` should be a Callable which return a dict.

    ```python
    @dataclass  # type: ignore
    class BaseFactory(metaclass=abc.ABCMeta):
        """BaseTiler Factory."""
        ...
        # provide custom dependency
        additional_dependency: Callable[..., Dict] = field(default=lambda: dict())
    ```

    ```python
    def AssetsParams(
        assets: Optional[str] = Query(
            None,
            title="Asset indexes",
            description="comma (',') delimited asset names (might not be an available options of some readers)",
        )
    ) -> Dict:
        """Assets Dependency."""
        kwargs = {}
        if assets:
            kwargs["assets"] = assets.split(",")
        return kwargs
    ```
* [FACTORY] remove `_` prefix in factory methods (e.g `_tile` -> `tile`)
* [FACTORY] refactor dependencies to better align with rio_tiler.io.BaseReader method definition.

    Example:

    In the `metadata`, the `MetadataParams` will be used to pass `pmin` and `pmax` because they are the only
    required parameters for the metadata method. All other params will be passed to a `kwargs` dict.

    ```python
    @dataclass
    class MetadataParams(DefaultDependency):
        """Common Metadada parameters."""
        # Required params
        pmin: float = Query(2.0, description="Minimum percentile")
        pmax: float = Query(98.0, description="Maximum percentile")
        # Optional parameters
        bidx: Optional[str] = Query(
            None, title="Band indexes", description="comma (',') delimited band indexes",
        )
        ...
        def __post_init__(self):
            """Post Init."""

            if self.bidx is not None:
                self.kwargs["indexes"] = tuple(
                    int(s) for s in re.findall(r"\d+", self.bidx)
                )
        ...

    # metadata method in factory
    def metadata(
        src_path=Depends(self.path_dependency),
        metadata_params=Depends(self.metadata_dependency),
        kwargs: Dict = Depends(self.additional_dependency),
    ):
        """Return metadata."""
        reader = src_path.reader or self.reader
        with reader(src_path.url, **self.reader_options) as src_dst:
            info = src_dst.metadata(
                metadata_params.pmin,
                metadata_params.pmax,
                **metadata_params.kwargs,
                **kwargs,
            )
        return info
    ```
* [FACTORY] refactor dependencies definition
    ```python
    @dataclass  # type: ignore
    class BaseFactory(metaclass=abc.ABCMeta):
        """BaseTiler Factory."""

        reader: default_readers_type = field(default=COGReader)
        reader_options: Dict = field(default_factory=dict)

        # FastAPI router
        router: APIRouter = field(default_factory=APIRouter)

        # Path Dependency
        path_dependency: Type[PathParams] = field(default=PathParams)

        # Rasterio Dataset Options (nodata, unscale, resampling)
        dataset_dependency: default_deps_type = field(default=DatasetParams)

        # Indexes/Expression Dependencies
        layer_dependency: default_deps_type = field(default=BidxExprParams)

        # Image rendering Dependencies
        render_dependency: default_deps_type = field(default=RenderParams)

        # TileMatrixSet dependency
        tms_dependency: Callable[..., TileMatrixSet] = WebMercatorTMSParams

        # provide custom dependency
        additional_dependency: Callable[..., Dict] = field(default=lambda: dict())
    ```

* remove `PathParams.reader` attribute. This option was not used and would have been technically difficult to use.
    ```python
    @dataclass
    class PathParams:
        """Create dataset path from args"""

        url: str = Query(..., description="Dataset URL")
    ```


## 0.1.0-alpha.4 (2020-09-14)

* Update `.npy` output format to follow the numpyTile format (#103)

    ```python
    import numpy
    import requests
    from io import BytesIO

    endpoint = ...
    url = "https://opendata.digitalglobe.com/events/mauritius-oil-spill/post-event/2020-08-12/105001001F1B5B00/105001001F1B5B00.tif"

    r = requests.get(f"{endpoint}/cog/tiles/14/10818/9146.npy",
        params = {
            "url": url,
        }
    )
    data = numpy.load(BytesIO(r.content))
    print(data.shape)
    > (4, 256, 256)
    ```

* Add `titiler.custom.routing.apiroute_factory`. This function enable the creation of custom fastapi.routing.APIRoute class with `rasterio.Env()` block.

    ```python
    from fastapi import FastAPI, APIRouter
    from rasterio._env import get_gdal_config
    from titiler.custom.routing import apiroute_factory

    app = FastAPI()
    route_class = apiroute_factory({"GDAL_DISABLE_READDIR_ON_OPEN": "FALSE"})
    router = APIRouter(route_class=route_class)

    @router.get("/simple")
    def simple():
        """should return FALSE."""
        res = get_gdal_config("GDAL_DISABLE_READDIR_ON_OPEN")
        return {"env": res}

    app.include_router(router)
    ```

    Note: This has only be tested for python 3.6 and 3.7.


## 0.1.0-alpha.3 (2020-09-03)

* add custom `url_for` method in TilerFactory to retrieve `prefixed` endpoint URL (#95)
* remove magic `titiler.dependencies.PathParams` mosaicid path translation, where a user could pass `url=mosaicid://` to the endpoint.
* switch to `pydantic.BaseSettings` for FastAPI application setting management.

    List of Settings:

    ```python
    name: str = "titiler"
    cors_origins: str = "*"
    cachecontrol: str = "public, max-age=3600"
    ```

API Settings can now be set by adding a `.env` file in your local project or by setting environment variables (e.g `API_CORS_ORIGIN="https://mywebsite.com/*"`)

## 0.1.0-alpha.2 (2020-09-01)

* add Transform and CRS information in `/part` GeoTIFF output
* pin **rio-tiler-crs** to `>=3.0b4,<3.1` and **cogeo-mosaic** to `>=3.0a10,<3.1`

## 0.1.0-alpha.1 (2020-09-01)

* rename titiler.models.cog.py to titiler.models.dataset.py
* remove cog* prefix to Bounds, Info and Metadata models
* allow Union[str, int] for key in Metadata.statistics (as defined in rio-tiler-pds)

e.g Create a Landsat 8 Tiler
```python
from titiler.endpoints.factory import TilerFactory, MosaicTilerFactory
from titiler.dependencies import BandsParams

from rio_tiler_pds.landsat.aws.landsat8 import L8Reader  # Not in TiTiler dependencies

from fastapi import FastAPI

app = FastAPI(title="Landsat Tiler", openapi_url="/api/v1/openapi.json")
scene = TilerFactory(
    reader=L8Reader, additional_dependency=BandsParams, router_prefix="scenes"
)
mosaic = MosaicTilerFactory(
    dataset_reader=L8Reader,
    additional_dependency=BandsParams,
    add_update=False,
    add_create=False,
    router_prefix="mosaic",
)
app.include_router(scene.router, prefix="/scenes", tags=["Scenes"])
app.include_router(mosaic.router, prefix="/mosaic", tags=["Mosaic"])
```

## 0.1a0 (2020-08-31)

**First release on pypi**

### Tiler Factory

For this release we created new Tiler Factories class which handle creation of FastAPI routers for a given rio_tiler **Readers**.

```python
from titiler.endpoints.factory import TilerFactory
from rio_tiler.io import COGReader, STACReader

from fastapi import FastAPI

app = FastAPI()

cog = TilerFactory()
app.include_router(cog.router, tags=["Cloud Optimized GeoTIFF"])
```

#### Readers / TileMatrixSets

The `titiler.endpoints.factory.TilerFactory` class will create a tiler with `Web Mercator` as uniq supported Tile Matrix Set.

For other TMS support, tiler needs to be created with `titiler.endpoints.factory.TMSTilerFactory` and with a TMS friendly reader (e.g `rio_tiler_crs.COGReader`).

**Simple tiler with only Web Mercator support**
```python
from rio_tiler.io import COGReader

from titiler.endpoints import factory
from titiler.dependencies import WebMercatorTMSParams

app = factory.TilerFactory(reader=COGReader)
assert app.tms_dependency == WebMercatorTMSParams
```

**Tiler with more TMS support (from morecantile)**
```python
from rio_tiler_crs import COGReader

from titiler.endpoints import factory
from titiler.dependencies import TMSParams

app = factory.TMSTilerFactory(reader=COGReader)
assert app.tms_dependency == TMSParams
```

### Other changes

* add mosaic support  (#17 author @geospatial-jeff)
* update to rio-tiler-crs>=3.0b* and rio-tiler>=2.0b*
* Pin fastapi version to 0.60.1
* Remove titiler.core in favor of starlette settings (#55, author @geospatial-jeff)
* Add fastapi exception handlers (#56, author @geospatial-jeff)
* Remove intermediary routers (#57, author @geospatial-jeff)
* Remove /titiler/api submodule (e.g titiler.api.utils -> titiler.utils)
* Add Cache-Control middleware. Endpoints do not define any cache-control headers. (part of #43, co-author with @geospatial-jeff)
* Add 'X-Assets' in response headers for mosaic tiles (#51)
* add cog validation via rio-cogeo (co-author with @geospatial-jeff, #37)

### Breaking changes

* default tiler to Web Mercator only
* removed cache layer for tiles
* updated html templates

```python
template_dir = pkg_resources.resource_filename("titiler", "templates")
templates = Jinja2Templates(directory=template_dir)

cog_template = templates.TemplateResponse(
    name="cog_index.html",
    context={
        "request": request,
        "tilejson": request.url_for("cog_tilejson"),
        "metadata": request.url_for("cog_metadata"),
    },
    media_type="text/html",
)

stac_template = templates.TemplateResponse(
    name="stac_index.html",
    context={
        "request": request,
        "tilejson": request.url_for("stac_tilejson"),
        "metadata": request.url_for("stac_info"),
    },
    media_type="text/html",
)
```

## Pre Pypi releases

## 2.1.2 (2020-06-24)

* add `width` & `height` parameters in API docs to force output size for part/preview endpoints.
* add `resampling_method` in API docs.

link: https://github.com/developmentseed/titiler/commit/725da5fa1bc56d8e192ae8ff0ad107493ca93378

## 2.1.1 (2020-06-22)

* add minimum fastapi version (0.54.0) and update docker config

link: https://github.com/developmentseed/titiler/commit/95b98a32ffb3274d546dd52f99a3920091029b4c

## 2.1.0 (2020-06-11)

* add `/preview`, `/crop`, `/point` endpoints

link: https://github.com/developmentseed/titiler/commit/8b63fc6b6141b9c9361c95d80897d77b5e2d47c3

## 2.0.0 (2020-06-09)

* support STAC items (#16)
* better API documentation via response models
* update UI (`/stac/viewer`, `/cog/viewer`)
* re-order OpenAPI route tags
* update documentation

link: https://github.com/developmentseed/titiler/commit/fa2cb78906b0fd88506b89bace8174969be8cd4f

## 1.0.0 (2020-06-04)

Initial release

link: https://github.com/developmentseed/titiler/commit/f4fdc02ea0235470589eeb34a4da8e5aae74e696<|MERGE_RESOLUTION|>--- conflicted
+++ resolved
@@ -1,16 +1,12 @@
 # Release Notes
 
-<<<<<<< HEAD
-## 0.19.3 (????-??-??)
+## Unreleased
 
 ### Misc
 
 * Updated WMTS Capabilities template to avoid inserting extra new lines (author @AndrewAnnex, https://github.com/developmentseed/titiler/pull/1052).  
 
 * Updated WMTS endpoint in titiler.mosaic and titiler.core to return layer bounds in coordinate ordering matching CRS order if WGS84 is not used (author @AndrewAnnex, https://github.com/developmentseed/titiler/pull/1052). 
-=======
-## Unreleased
->>>>>>> 4937dfa5
 
 ## 0.19.2 (2024-11-28)
 
