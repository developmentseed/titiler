# Release Notes

<<<<<<< HEAD
=======
## 0.17.3 (2024-03-21)

### titiler.application

* Add `extra="ignore"` option `ApiSettings` to fix pydantic issue when using `.env` file (author @imanshafiei540, https://github.com/developmentseed/titiler/pull/800)

>>>>>>> 66f06efd
## 0.17.2 (2024-03-15)

### titiler.core

* fix OpenAPI metadata for algorithm (author @JinIgarashi, https://github.com/developmentseed/titiler/pull/797)

## 0.17.1 (2024-03-13)

* add python 3.12 support

### titiler.core

* Add `use_epsg` parameter to WMTS endpoint to resolve ArcMAP issues and fix XML formating (author @gadomski, https://github.com/developmentseed/titiler/pull/782)
* Add more OpenAPI metadata for algorithm (author @JinIgarashi, https://github.com/developmentseed/titiler/pull/783)

### titiler.application

* fix invalid url parsing in HTML responses

## 0.17.0 (2024-01-17)

### titiler.core

* update `rio-tiler` version to `>6.3.0`
* use new `align_bounds_with_dataset=True` rio-tiler option in GeoJSON statistics methods for more precise calculation

## 0.16.2 (2024-01-17)

### titiler.core

* fix leafletjs template maxZoom to great than 18 for `/map` endpoint (author @Firefishy, https://github.com/developmentseed/titiler/pull/749)

## 0.16.1 (2024-01-08)

### titiler.core

* use morecantile `TileMatrixSet.cellSize` property instead of deprecated/private `TileMatrixSet._resolution` method

### titiler.mosaic

* use morecantile `TileMatrixSet.cellSize` property instead of deprecated/private `TileMatrixSet._resolution` method

## 0.16.0 (2024-01-08)

### titiler.core

* update FastAPI version lower limit to `>=0.107.0`
* fix template loading for starlette >= 0.28 by using `jinja2.Environment` argument (author @jasongi, https://github.com/developmentseed/titiler/pull/744)

### titiler.extensions

* fix template loading for starlette >= 0.28 by using `jinja2.Environment` argument (author @jasongi, https://github.com/developmentseed/titiler/pull/744)

### titiler.application

* fix template loading for starlette >= 0.28 by using `jinja2.Environment` argument (author @jasongi, https://github.com/developmentseed/titiler/pull/744)

## 0.15.8 (2024-01-08)

### titiler.core

* use morecantile `TileMatrixSet.cellSize` property instead of deprecated/private `TileMatrixSet._resolution` method [backported from 0.16.1]

### titiler.mosaic

* use morecantile `TileMatrixSet.cellSize` property instead of deprecated/private `TileMatrixSet._resolution` method [backported from 0.16.1]

## 0.15.7 (2024-01-08)

### titiler.core

* update FastAPI version upper limit to `<0.107.0` to avoid starlette breaking change (`0.28`)

### titiler.application

* add simple *auth* (optional) based on `global_access_token` string, set with `TITILER_API_GLOBAL_ACCESS_TOKEN` environment variable (author @DeflateAwning, https://github.com/developmentseed/titiler/pull/735)

## 0.15.6 (2023-11-16)

### titiler.core

* in `/map` HTML response, add Lat/Lon buffer to AOI to avoid creating wrong AOI (when data covers the whole world).

## 0.15.5 (2023-11-09)

### titiler.core

* add `algorithm` options for `/statistics` endpoints

* switch from `BaseReader.statistics()` method to a combination of `BaseReader.preview()` and `ImageData.statistics()` methods to get the statistics

## 0.15.4 (2023-11-06)

### titiler.core

* update `rio-tiler` requirement to `>=6.2.5,<7.0`

* allow `bidx` option in `titiler.core.dependencies.AssetsBidxExprParams` and `titiler.core.dependencies.AssetsBidxParams`

    ```python
    # merge band 1 form asset1 and asset2
    # before
    httpx.get(
        "/stac/preview",
        params=(
            ("url", "stac.json"),
            ("assets", "asset1"),
            ("assets", "asset2"),
            ("asset_bidx", "asset1|1"),
            ("asset_bidx", "asset2|1"),
        )
    )

    # now
    httpx.get(
        "/stac/preview",
        params=(
            ("url", "stac.json"),
            ("assets", "asset1"),
            ("assets", "asset2"),
            ("bidx", 1),
        )
    )
    ```

* fix openapi examples

## 0.15.3 (2023-11-02)

* add `dst_crs` options in `/statistics [POST]` and `/feature [POST]` endpoints

## 0.15.2 (2023-10-23)

### titiler.core

* add `dependencies.TileParams` dependency with `buffer` and `padding` options
* add `tile_dependency` attribute in `TilerFactory` class (defaults to `TileParams`)
* add `reproject` (alias to `reproject_method`) option in `DatasetParams` dependency

### titiler.mosaic

*  Change `HTTP_404_NOT_FOUND` to `HTTP_204_NO_CONTENT` when no asset is found or tile is empty (author @simouel, https://github.com/developmentseed/titiler/pull/713)
* add `tile_dependency` attribute in `MosaicTilerFactory` class (defaults to `TileParams`)

### cdk application

* Support non-root paths in AWS API Gateway Lambda handler (author @DanSchoppe, https://github.com/developmentseed/titiler/pull/716)

## 0.15.1 (2023-10-17)

* Allow a default `color_formula` parameter to be set via a dependency (author @samn, https://github.com/developmentseed/titiler/pull/707)
* add `titiler.core.dependencies.create_colormap_dependency` to create ColorMapParams dependency from `rio_tiler.colormap.ColorMaps` object
* add `py.typed` files in titiler submodules (https://peps.python.org/pep-0561)

## 0.15.0 (2023-09-28)

### titiler.core

- added `PartFeatureParams` dependency

**breaking changes**

- `max_size` is now set to `None` for `/statistics [POST]`, `/bbox` and `/feature` endpoints, meaning the tiler will create image from the highest resolution.

- renamed `titiler.core.dependencies.ImageParams` to `PreviewParams`

- split TileFactory `img_dependency` attribute in two:
  - `img_preview_dependency`: used in `/preview` and `/statistics [GET]`, default to `PreviewParams` (with `max_size=1024`)

  - `img_part_dependency`: used in `/bbox`, `/feature` and `/statistics [POST]`, default to `PartFeatureParams` (with `max_size=None`)

- renamed `/crop` endpoints to `/bbox/...` or `/feature/...`
  - `/crop/{minx},{miny},{maxx},{maxy}.{format}` -> `/bbox/{minx},{miny},{maxx},{maxy}.{format}`

  - `/crop/{minx},{miny},{maxx},{maxy}/{width}x{height}.{format}` -> `/bbox/{minx},{miny},{maxx},{maxy}/{width}x{height}.{format}`

  - `/crop [POST]` -> `/feature [POST]`

  - `/crop.{format} [POST]` -> `/feature.{format} [POST]`

  - `/crop/{width}x{height}.{format}  [POST]` -> `/feature/{width}x{height}.{format} [POST]`

- update `rio-tiler` requirement to `>=6.2.1`

- Take coverage weights in account when generating statistics from GeoJSON features

## 0.14.1 (2023-09-14)

### titiler.extension

* add `GetFeatureInfo` capability in `wmsExtension` (author @benjaminleighton, https://github.com/developmentseed/titiler/pull/698)

## 0.14.0 (2023-08-30)

### titiler.core

* replace `-` by `_` in query parameters **breaking change**
  - `coord-crs` -> `coord_crs`
  - `dst-crs` -> `dst_crs`

* replace `buffer` and `color_formula` endpoint parameters by external dependencies (`BufferParams` and `ColorFormulaParams`)

* add `titiler.core.utils.render_image` which allow non-binary alpha band created with custom colormap. `render_image` replace `ImageData.render` method.

    ```python
    # before
    if cmap := colormap or dst_colormap:
        image = image.apply_colormap(cmap)

    if not format:
        format = ImageType.jpeg if image.mask.all() else ImageType.png

    content = image.render(
        img_format=format.driver,
        **format.profile,
        **render_params,
    )

    # now
    # render_image will:
    # - apply the colormap
    # - choose the right output format if `None`
    # - create the binary data
    content, media_type = render_image(
        image,
        output_format=format,
        colormap=colormap or dst_colormap,
        **render_params,
    )
    ```

### titiler.extension

* rename `geom-densify-pts` to `geometry_densify` **breaking change**
* rename `geom-precision` to `geometry_precision` **breaking change**

## 0.13.3 (2023-08-27)

* fix Factories `url_for` method and avoid changing `Request.path_params` object

## 0.13.2 (2023-08-24)

### titiler.extensions

* replace mapbox-gl by maplibre
* replace Stamen by OpenStreetMap tiles
* simplify band selection handling (author @tayden, https://github.com/developmentseed/titiler/pull/688)

## 0.13.1 (2023-08-21)

### titiler.core

* fix `LowerCaseQueryStringMiddleware` unexpectedly truncating query parameters (authors @jthetzel and @jackharrhy, @https://github.com/developmentseed/titiler/pull/677)

## titiler.application

* add `cors_allow_methods` in `ApiSettings` to control the CORS allowed methods (author @ubi15, https://github.com/developmentseed/titiler/pull/684)

## 0.13.0 (2023-07-27)

* update core requirements to libraries using pydantic **~=2.0**

### titiler.core

* update requirements:
  * fastapi `>=0.95.1` --> `>=0.100.0`
  * pydantic `~=1.0` --> `~=2.0`
  * rio-tiler `>=5.0,<6.0` --> `>=6.0,<7.0`
  * morecantile`>=4.3,<5.0` --> `>=5.0,<6.0`
  * geojson-pydantic `>=0.4,<0.7` --> `>=1.0,<2.0`
  * typing_extensions `>=4.6.1`

### titiler.extension

* update requirements:
  * rio-cogeo `>=4.0,<5.0"` --> `>=5.0,<6.0"`

### titiler.mosaic

* update requirements:
  * cogeo-mosaic `>=6.0,<7.0` --> `>=7.0,<8.0`

### titiler.application

* use `/api` and `/api.html` for documentation (instead of `/openapi.json` and `/docs`)
* update landing page

## 0.12.0 (2023-07-17)

* use `Annotated` Type for Query/Path parameters
* replace variable `TileMatrixSetId` by `tileMatrixSetId`

### titiler.core

* update FastAPI dependency to `>=0.95.1`
* set `pydantic` dependency to `~=1.0`
* update `rio-tiler` dependency to `>=5.0,<6.0`
* update TMS endpoints to match OGC Tiles specification

### titiler.extensions

* use TiTiler's custom JSONResponse for the `/validate` endpoint to avoid issue when COG has `NaN` nodata value
* update `rio-cogeo` dependency to `>=4.0,<5.0`
* update `rio-stac` requirement to `>=0.8,<0.9` and add `geom-densify-pts` and `geom-precision` options

## titiler.mosaic

* update `cogeo-mosaic` dependency to `>=6.0,<7.0`
* remove `titiler.mosaic.resources.enum.PixelSelectionMethod` and use `rio_tiler.mosaic.methods.PixelSelectionMethod`
* allow more TileMatrixSet (than only `WebMercatorQuad`)

## 0.11.7 (2023-05-18)

### titiler.core

* make HTML `templates` configurable in the factories
* rename `index.html` to `map.html`
* rename `dependencies.CRSParams` to `dependencies.CoordCRSParams`
* add `dst-crs` option for `/preview` and `/crop` endpoints to specify the output Coordinate Reference System.

### titiler.mosaic

* make HTML `templates` configurable in the factories

### titiler.extensions

* make HTML `templates` configurable in the factories
* rename `cog_index.html` to `cog_viewer.html`
* rename `stac_index.html` to `stac_viewer.html`
* add `zoom to point` in `stac` and `cog` viewers (author @dchirst, https://github.com/developmentseed/titiler/pull/614)

## 0.11.6 (2023-04-14)

* Allow a default `rescale` parameter to be set via a dependency (author @samn, https://github.com/developmentseed/titiler/pull/619)
* add `coord-crs` parameter for `/point`, `/part` and `/feature` endpoints

## 0.11.5 (2023-03-22)

* fix `TerrainRGB` (change interval from `1.0` to `0.1`)

## 0.11.4 (2023-03-20)

* set FastAPI version lower than 0.95 (https://github.com/tiangolo/fastapi/discussions/9278)

## 0.11.3 (2023-03-14)

* handle dateline crossing dataset in COG/STAC Viewer
* update Factories `url_for` method to make sure we return a string (https://github.com/developmentseed/titiler/pull/607)

## 0.11.2 (2023-03-08)

* Add OSM background in `/map` viewer when using WebMercator TMS

## 0.11.1 (2023-03-01)

* no change since 0.11.1a0

## 0.11.1a0 (2023-03-01)

* switch to `hatch` and `pdm-pep517` as build system and use `pyproject.toml` for python module metadata
* switch to `ruff` for python linting
* update pre-commit configuration
* documentation fixes 🙏 (authors @jthetzel, @neilsh)
* fix documentation about `asset_bidx`

### titiler.core

* Algorithm change, make terrainrgb interval and baseval floats to support more quantizers (author @AndrewAnnex, https://github.com/developmentseed/titiler/pull/587)
* update `rio-tiler` minimum version to `4.1.6`
* Apply colormap before defining image output format (when not provided)

### titiler.mosaic

* Apply colormap before defining image output format (when not provided)

## 0.11.0 (2023-01-27)

* add `titiler.extensions` package (`cogValidateExtension`, `stacExtension`, `cogViewerExtension`,  `stacViewerExtension`, `wmsExtension`)

### titiler.mosaic

* update `cogeo-mosaic` version requirement to `>=5.0,<5.2` (allow using `az://` prefix from uri)
* add `MOSAIC_STRICT_ZOOM` environment variable to control if the application should allow fetching tiles outside mosaic min/max zooms

**breaking change**

### titiler.core

* add `extensions` option to the `BaseTilerFactory` to specify a list of extension we want to register. Each extension will be then registered in the `__post_init__` object creation step.
* remove `BaseHTTPMiddleware` class inheritance for middleware (write pure ASGI middleware)

### titiler.application

* uses Extension to add more endpoints to default `titiler.core` factories
* move all `viewer` code into `titiler.extensions`
* add `/cog/stac` endpoint from `titiler.extension.stacExtension` to create STAC Items from raster dataset

### titiler.mosaic

* removed deprecated *empty* path (`/` is the correct route path, which enable prefixed and non-prefixed mosaic application)

## 0.10.2 (2022-12-17)

* fix issue with new morecantile version
* replace path parameter in `router_prefix` in `BaseTilerFactory.url_for`

## 0.10.1 (2022-12-15)

* update `/map` endpoint and template to support multiple TMS (https://github.com/developmentseed/titiler/pull/560)

## 0.10.0 (2022-12-09)

**breaking change**

* Simplify dependency requirements for titiler.mosaic and titiler.application and using `=={currentVersion}`

### titiler.core

* fix the `wmts.xml` template to work with non-epsg based CRS

### titiler.application

* fix titiler.application viewer when using dataset with band name in metadata

## 0.9.0 (2022-12-05)

### titiler.core

* add `default_tms` in `BaseTilerFactory` to set the default TMS identifier supported by the tiler (e.g `WebMercatorQuad`)

## 0.8.1 (2022-12-01)

### titiler.core

* remove useless `titiler.core.version` file

## 0.8.0 (2022-12-01)

* remove python 3.7 support
* add python 3.10 and 3.11 in CI

### titiler.core

* update FastAPI requirement to `>=0.87`
* update rio-tiler requirement to `>=4.1,<4.2`
* remove `rescale` and `color_formula` from the `post_process` dependency
* add `algorithm` support and introduce new `algorithm` and `algorithm_params` query parameters

**breaking changes**

* remove `timing headers` and `titiler.core.utils` submodule
* remove `asset_expression` (except in `/asset_statistics` endpoint) (see https://cogeotiff.github.io/rio-tiler/v4_migration/#multibasereader-expressions)
* update Point output model to include `band_names`
* histogram and info band names are prefixed with `b` (e.g `b1`) (ref: https://cogeotiff.github.io/rio-tiler/v4_migration/#band-names)
* add `/map` endpoint in TilerFactory to display tiles given query-parameters
* remove `TMSParams` and `WebMercatorTMSParams` dependencies.
* replace `TilerFactory.tms_dependency` attribute by `TilerFactory.supported_tms`. This attribute gets a `morecantile.defaults.TileMatrixSets` store and will create the tms dependencies dynamically
* replace `TMSFactory.tms_dependency` attribute by `TMSFactory.supported_tms`. This attribute gets a `morecantile.defaults.TileMatrixSets` store and will create the tms dependencies dynamically
* move `stats_dependency` and `histogram_dependency` from `BaseTilerFactory` to `TilerFactory`
* per rio-tiler changes, `;` has be to used in expression to indicate multiple bands. `b1*2,b2+b3,b1/b3` -> `b1*2;b2+b3;b1/b3`

### titiler.mosaic

* update cogeo-mosaic requirement to `>=4.2,<4.3`

**breaking changes**

* remove `timing headers`
* replace `MosaicTilerFactory.tms_dependency` attribute by `MosaicTilerFactory.supported_tms`. This attribute gets a `morecantile.defaults.TileMatrixSets` store and will create the tms dependencies dynamically

### titiler.application

* code simplification by removing custom code and submodules from endpoints

**breaking changes**

* remove custom TMS and custom Colormap dependencies
* remove middleware submodule


## 0.7.1 (2022-09-21)

### titiler.mosaic

* add `pixel_selection_dependency` options in `MosaicTilerFactory` to allow default method override (author @samn, https://github.com/developmentseed/titiler/pull/495)

### titiler.application

* allow `interval` colormaps in titiler.application

### Helm charts

* Check Charts workflow added for the Helm charts testing (author @emmanuelmathot, https://github.com/developmentseed/titiler/pull/495)

## 0.7.0 (2022-06-08)

* add `environment_dependency` option in `BaseTilerFactory` to define GDAL environment at runtime.
* remove `gdal_config` option in `BaseTilerFactory` **breaking**

```python
# before
router = TilerFactory(gdal_config={"GDAL_DISABLE_READDIR_ON_OPEN": "FALSE"}).router

# now
router = TilerFactory(environment_dependency=lambda: {"GDAL_DISABLE_READDIR_ON_OPEN": "FALSE"}).router


class ReaddirType(str, Enum):

    false = "false"
    true = "true"
    empty_dir = "empty_dir"


# or at endpoint call. The user could choose between false/true/empty_dir
def gdal_env(disable_read: ReaddirType = Query(ReaddirType.false)):
    return {"GDAL_DISABLE_READDIR_ON_OPEN": disable_read.value.upper()}

router = TilerFactory(environment_dependency=gdal_env).router
```

### titiler.application

* update `starlette-cramjam` requirement

## 0.6.0 (2022-05-13)

* no change since `0.6.0a2`

## 0.6.0a2 (2022-05-11)

* revert to `setup.py` + `setuptools` instead of `pyproject.toml` + `flit` because it broke namespace packages (https://github.com/developmentseed/titiler/pull/472)

## 0.6.0a1 (2022-05-11)

### titiler.core

* remove logging in error `exception_handler_factory`
* add optional `reader_dependency` to enable passing `Reader`'s option defined by Query/Header/Path parameters.
* switch to `pyproject.toml`
* move version definition in `titiler.core.__version__` **breaking**
* Include all values for a query param in `LowerCaseQueryStringMiddleware` (author @samn, https://github.com/developmentseed/titiler/pull/464)

### titiler.mosaic

* add optional `backend_dependency` to enable passing `Backend`'s option defined by Query/Header/Path parameters.
* remove `backend_options` MosaicTilerFactory argument in favor of the use of `backend_dependency` **breaking**
* switch to `pyproject.toml`
* move version definition in `titiler.mosaic.__version__` **breaking**

### titiler.application

* Fix frontend to handle anti-meridian crossing data
* switch to `pyproject.toml`
* move version definition in `titiler.application.__version__` **breaking**

## 0.5.1 (2022-03-07)

* add `cachecontrol_max_http_code` option to `CacheControlMiddleware` to avoid adding cache-control headers for API errors (Author @sharkinsspatial, https://github.com/developmentseed/titiler/pull/444)

## 0.5.0 (2022-02-22)

* update rio-tiler/morecantile/rio-cogeo/cogeo-mosaic versions
* add MultiBaseTilerFactory `/asset_statistics` which will return *per asset* statistics. Returns response in form of `Dict[{asset name}, Dict[{band name}, BandStatistics]]`

**breaking change**

* Multi-band expression now uses semicolon `;` instead of colon (`,`) as separator. Note: proper urlencoding might be needed.

```python
# before
expression = "b1+b2,b2"

# new
expression = "b1+b2;b2"
```

* MultiBaseTilerFactory `/statistics` now returns *merged* statistics in form of `Dict[{asset_band or expression}, BandStatistics]` (instead of `Dict[{asset name}, Dict[{band name}, BandStatistics]]`)

```python
# before
response = httpx.get(f"/stac/statistics?url=item.json").json()
print(response)
>>> {
    "asset1": {
        "1": {
            "min": ...,
            "max": ...,
            ...
        },
        "2": {
            "min": ...,
            "max": ...,
            ...
        }
    }
}

# now
response = httpx.get(f"/stac/statistics?url=item.json").json()
print(response)
>>> {
    "asset1_1": {
        "min": ...,
        "max": ...,
        ...
    },
    "asset1_2": {
        "min": ...,
        "max": ...,
        ...
    },
}
```

## 0.4.3 (2022-02-08)

* add tile `buffer` option to match rio-tiler tile options (https://github.com/developmentseed/titiler/pull/427)

## 0.4.2 (2022-01-25)

### titiler.core

* update minimum FastAPI version to `>=0.73` (https://github.com/developmentseed/titiler/pull/425)

## 0.4.1 (2022-01-25)

### titiler.core

* update type information for the factory `colormap_dependency`

### k8s
* Update ingress k8s templates to be compatible with latest resource types versions (https://github.com/developmentseed/titiler/pull/425

## 0.4.0 (2021-11-30)

* rename `Dockerfile` to `Dockerfile.gunicorn`
* switch default docker image to python3.9
* add `Dockerfile.uvicorn`

### titiler.core

* update `rio-tiler` version requirement to `>=3.0`

### titiler.mosaic

* update `cogeo-mosaic` version to `>=4.0`

## 0.4.0a2 (2021-11-24)

### titiler.core

* update `rio-tiler` version (>=3.0.0a6) with new colormap types information and base classes
* remove `additional_dependency` attribute in `BaseTileFactory`. This also remove `**kwargs` in endpoints **breaking**
* remove `reader_options` attribute in `BaseTileFactory` **breaking**
* `tms_dependency` default to `titiler.core.dependencies.TMSParams` which should supports all morecantile's TMS.
* add `route_dependencies` attribute to `BaseTilerFactory` to allow customizing route dependencies (author @alukach, https://github.com/developmentseed/titiler/pull/406)

### titiler.mosaic

* update `cogeo-mosaic` version (>=4.0.0a2) with updated Backend type hints information

## 0.4.0a1 (2021-11-12)

* fix titiler packages cross dependencies

## 0.4.0a0 (2021-11-12)

* remove python 3.6 supports (related to morecantile/pyproj update)

### titiler.core

* update `rio-tiler/morecantile` requirement (>=3.0)
* remove `utils.bbox_to_feature` (replaced by geojson_pydantic native function `Feature(geometry=Polygon.from_bounds(*bounds), properties=info)`)
* remove `utils.data_stats` (replaced by rio-tiler new statistics method)
* remove `metadata` endpoints  **breaking API**
* update `statistics` endpoints with histogram options
* update `statistics` endpoint responses **breaking API**
* remove `band_expression` in `BandsExprParams` dependency **breaking API**
* remove `morecantile` requirement definition in setup.py and defers to rio-tiler supported version
* update `titiler.core.dependencies.DefaultDependency` (allows dict unpacking and remove `.kwargs`) **breaking API**
* use standard for List in QueryParameter (e.g `bidx=1&bidx=2&bidx` instead of `bidx=1,2,3`) **breaking API**
* add `asset_bidx` query parameter in replacement of `bidx` in MultiBaseFactory dependencies and switch to new format: `{asset name}|{bidx,bidx,bidx}` **breaking API**
* update `asset_expression` to the new format: `{asset name}|{expression}` (e.g `data|b1+b2`) **breaking API**
* update `assets` QueryParameter to List (e.g `assets=COG&assets=Data`) **breaking API**
* update `bands` QueryParameter to List (e.g `bands=B01&bands=B02`) **breaking API**
* split `RenderParams` dependency into:
    * `PostProcessParams`: `rescale` and `color_formula` parameters
    * `ImageRenderingParams`: `return_mask`
* add `process_dependency` attribute in `BaseTilerFactory` (defaults to `PostProcessParams`)
* use `resampling` alias instead of `resampling_method` for QueryParameter **breaking API**
* defaults to available assets if `assets` option is not provided for `MultiBaseTilerFactory` info and statistics endpoints.
* defaults to available bands if `bands` option is not provided for `MultiBandsTilerFactory` info and statistics endpoints.
* better output models definition
* keep `bounds`, `minzoom` and `maxzoom` in `/info` response
* remove `dataset` in `/info` response to better follow the Info model
* add `/statistics` endpoint by default

### titiler.mosaic

* update `cogeo-mosaic` requirement (>=4.0)
* update response from `/info` endpoint to match the model.

### titiler.application

* update viewers to match changes in titiler.core endpoints

## 0.3.12 (2021-10-20)

### titiler.core

- Update morecantile requirement to stay under `3.0` (author @robintw, https://github.com/developmentseed/titiler/pull/389)

## 0.3.11 (2021-10-07)

### titiler.application

- Update rio-cogeo requirement to stay under `3.0`

## 0.3.10 (2021-09-23)

### titiler.core

- add custom JSONResponse using [simplejson](https://simplejson.readthedocs.io/en/latest/) to allow NaN/inf/-inf values (ref: https://github.com/developmentseed/titiler/pull/374)
- use `titiler.core.resources.responses.JSONResponse` as default response for `info`, `metadata`, `statistics` and `point` endpoints (ref: https://github.com/developmentseed/titiler/pull/374)

### titiler.application

- switch to `starlette_cramjam` compression middleware (ref: https://github.com/developmentseed/titiler/issues/369)

## 0.3.9 (2021-09-07)

### titiler.core

- update FastAPI requirements to `>=0.65,<0.68` (ref: https://github.com/developmentseed/titiler/issues/366)
- surface `asset_expression` and `band_expression` in Multi*TilerFactory (ref: https://github.com/developmentseed/titiler/issues/367)

## 0.3.8 (2021-09-02)

### titiler.core

- move `titiler.application.middleware` to `titiler.core.middleware` (https://github.com/developmentseed/titiler/pull/365)

## 0.3.7 (2021-09-01)

### titiler.core

- Update the TileJSON model for better validation and to match with the specification (center is optional) (https://github.com/developmentseed/titiler/pull/363)

## 0.3.6 (2021-08-23)

### titiler.core

- fix morecantile related tests (https://github.com/developmentseed/titiler/issues/358)
- fix float parsing when datatype is float32 (https://github.com/developmentseed/rio-viz/issues/39)

### titiler.application

- fix morecantile related tests (https://github.com/developmentseed/titiler/issues/358)

## 0.3.5 (2021-08-17)

### titiler.mosaic

* add `/{z}/{x}/{y}/assets`, `/{lon},{lat}/assets`, `/{minx},{miny},{maxx},{maxy}/assets` GET endpoints to return a list of assets that intersect a given geometry (author @mackdelany, https://github.com/developmentseed/titiler/pull/351)

## 0.3.4 (2021-08-02) - **Not published on PyPi** [#355](https://github.com/developmentseed/titiler/discussions/355)

### titiler.core

* add `/crop` POST endpoint to return an image from a GeoJSON feature (https://github.com/developmentseed/titiler/pull/339)
* add `/statistics` (GET and POST) endpoints to return advanced images statistics (https://github.com/developmentseed/titiler/pull/347)

### titiler.application

* add optional `root_path` setting to specify a url path prefix to use when running the app behind a reverse proxy (https://github.com/developmentseed/titiler/pull/343)

## 0.3.3 (2021-06-29) - **Not published on PyPi** [#355](https://github.com/developmentseed/titiler/discussions/355)

### titiler.core

* fix possible bug when querystring parameter are case insensitive (https://github.com/developmentseed/titiler/pull/323)

### titiler.mosaic

* update `tilejson` and `WMTSCapabilities.xml` endpoints to allow list querystrings (as done previously in https://github.com/developmentseed/titiler/issues/319)

### titiler.application

* add `titiler.application.middleware.LowerCaseQueryStringMiddleware` to cast all query string parameter to lowercase (author @lorenzori, https://github.com/developmentseed/titiler/pull/321)

### code and repo

* move `titiler` code to `src/titiler`

## 0.3.2 (2021-05-26)

### titiler.core

* update rio-tiler dependency to `>=2.1` version and update `rescale` query-parameter (https://github.com/developmentseed/titiler/issues/319)

```
# before
# previously, rio-tiler was splitting a list of input range in tuple of 2
rescale=0,1000,0,1000,0,1000

# now
# rio-tiler 2.1 now expect sequence of tuple in form of Sequence[Tuple[Num, Num]]
rescale=0,1000&rescale=0,1000&rescale=0,1000
```

### titiler.mosaic

* update `cogeo-mosaic` version to `>=3.0,<3.1`.

### titiler.application

* re-order middlewares (https://github.com/developmentseed/titiler/issues/311)
* update rio-cogeo version to `>=2.2` and use `rio_cogeo.models` instead of custom ones.


## 0.3.1 (2021-04-27)

* add `exclude_path` options in `titiler.application.middleware.CacheControlMiddleware` to avoid adding cache-control headers to specific paths.
* allow `histogram_bins` to be a single value or a `,` delimited scalar (https://github.com/developmentseed/titiler/pull/307)
* change error status from `404` to `500` for `RasterioIOError` exception (author @kylebarron, https://github.com/developmentseed/titiler/pull/300)

    Sometimes GDAL/Rasterio can lose track of the file handler (might be related to cache issue + threading) and raise `RasterioIOError: file not found`, while the file exists for real. To avoid caching this, we changed the error code to 500 (errors >= 500 do not get `cache-control` header on titiler.application).

## 0.3.0 (2021-04-19)

* add support for `.jpg` and `.jpeg` extensions (https://github.com/developmentseed/titiler/pull/271)
* better error message when parsing the colormap value fails (https://github.com/developmentseed/titiler/pull/279)

**breaking change**

* split `titiler` into a set of namespaces packages (https://github.com/developmentseed/titiler/pull/284)

    **titiler.core**

    The `core` package host the low level tiler factories.
    ```python
    # before
    from titiler.endpoints.factory import TilerFactory

    # now
    from titiler.core.factory import TilerFactory
    ```

    **titiler.mosaic**

    The `mosaic` package is a plugin to `titiler.core` which adds support for MosaicJSON
    ```python
    # before
    from titiler.endpoints.factory import MosaicTilerFactory

    # now
    from titiler.mosaic.factory import MosaicTilerFactory
    ```

    **titiler.application**

    The `application` package is a full `ready to use` FastAPI application with support of STAC, COG and MosaicJSON.

    ```bash
    # before
    $ pip install titiler
    $ uvicorn titiler.main:app --reload

    # now
    $ pip install titiler.application uvicorn
    $ uvicorn titiler.application.main:app --reload
    ```

## 0.2.0 (2021-03-09)

* adapt for cogeo-mosaic `3.0.0rc2` and add `backend_options` attribute in MosaicTilerFactory (https://github.com/developmentseed/titiler/pull/247)
* update FastAPI requirements
* update minimal python version to 3.6
* add `**render_params.kwargs` to pass custom render params in `image.render` method (https://github.com/developmentseed/titiler/pull/259)
* Changed probe url from `/ping` to `/healthz` in k8s deployment

**breaking change**

* renamed `OptionalHeaders`, `MimeTypes` and `ImageDrivers` enums to the singular form (https://github.com/developmentseed/titiler/pull/258)
* renamed titiler.dependencies's Enums (`ColorMapName`, `ResamplingName` and `TileMatrixSetName`) to the singular form (https://github.com/developmentseed/titiler/pull/260)
* renamed `MimeType` to `MediaType` (https://github.com/developmentseed/titiler/pull/258)
* add `ColorMapParams` dependency to ease the creation of custom colormap dependency (https://github.com/developmentseed/titiler/pull/252)
* renamed `PathParams` to `DatasetPathParams` and also made it a simple callable (https://github.com/developmentseed/titiler/pull/260)
* renamed `colormap` query-parameter to `colormap_name` (https://github.com/developmentseed/titiler/pull/262)
    ```
    # before
    /cog/preview.png?colormap=viridis

    # now
    /cog/preview.png?colormap_name=viridis
    ```

* use `colormap` query-parameter to pass custom colormap (https://github.com/developmentseed/titiler/pull/262)
    ```
    /cog/preview.png?colormap={"0": "#FFFF00FF", ...}
    ```

## 0.1.0 (2021-02-17)

* update FastAPI requirements
* add `validate` in `MosaicTilerFactory` (https://github.com/developmentseed/titiler/pull/206, author @drnextgis)
* rename `ressources` package to `resources` (https://github.com/developmentseed/titiler/pull/210, author @drnextgis)
* renamed environment variables prefixes for API and STACK configurations: `TITILER_STACK` as prefix to CDK and `TITILER_API` as prefix to API (https://github.com/developmentseed/titiler/pull/211, author @fredliporace)
* remove MosaicTilerFactory `create` and `update` endpoints (https://github.com/developmentseed/titiler/pull/218)
* deleted `titiler.models.mosaics` because the models are not used anymore (https://github.com/developmentseed/titiler/pull/221)
* update rio-tiler and cogeo-mosaic minimal versions (https://github.com/developmentseed/titiler/pull/220, https://github.com/developmentseed/titiler/pull/213)
* move STAC related dependencies to `titiler.dependencies (https://github.com/developmentseed/titiler/pull/225)
* add `rio_tiler.io.MultiBandReader` bands dependencies (https://github.com/developmentseed/titiler/pull/226)
* add `MultiBaseTilerFactory` and `MultiBandTilerFactory` custom tiler factories (https://github.com/developmentseed/titiler/pull/230)
* Update STAC tiler to use the new `MultiBaseTilerFactory` factory
* depreciate *empty* GET endpoint for MosaicTilerFactory read (https://github.com/developmentseed/titiler/pull/232)
* better `debug` configuration and make reponse headers metadata optional (https://github.com/developmentseed/titiler/pull/232)

**breaking change**

* update `titiler.dependencies.AssetsBidxParams` to make `asset` a required parameter (https://github.com/developmentseed/titiler/pull/230
* the STAC `/info` endpoint now expect the `assets` parameter to be passed. To ge the list of available assets we added a new `/assets` endpoint within the tiler factory
* remove `COGReader` as default `reader` in `titiler.endpoints.factory.BaseTilerFactory`

## 0.1.0a14 (2021-01-05)

* add `rio_tiler.errors.MissingBands` in known errors.
* add `titiler.endpoints.factory.TMSFactory` to enable custom TMS endpoints.
* **breaking** rename `BaseFactory` to `BaseTilerFactory` in `titiler.endpoints.factory`

## 0.1.0a13 (2020-12-20)

* allow `API_DISABLE_{COG/STAC/MOSAIC}` environment variables to control default endpoints in titiler main app (https://github.com/developmentseed/titiler/issues/156)
* add `overwriting=False/True` on MosaicJSON creation (https://github.com/developmentseed/titiler/issues/164)
* add `gdal_config` option to Tiler factories to replace custom `APIRoute` class (https://github.com/developmentseed/titiler/issues/168)
* add `info.geojson` endpoint to return dataset info as a GeoJSON feature (https://github.com/developmentseed/titiler/issues/166)
* update `rio-tiler`, `cogeo-mosaic` and optional dependencies

## 0.1.0a12 (2020-11-18)

* require `rio-tiler>=2.0.0rc2`
* update Enums for Image types. (**breaking**)
* Add more output datatype (jpeg2000, pngraw)
* add `width/height` in `/crop` endpoint path

```
/crop/{minx},{miny},{maxx},{maxy}.{format}
/crop/{minx},{miny},{maxx},{maxy}/{width}x{height}.{format}
```

## 0.1.0a11.post1 (2020-11-12)

* relax version for rio-tiler and cogeo-mosaic

```python
"rio-cogeo~=2.0"
"rio-tiler>=2.0.0rc1,<2.1"
"cogeo-mosaic>=3.0.0a17,<3.1"
```

## 0.1.0a11 (2020-11-12)

* split `tile()` for `MosaicTilerFactory` method (https://github.com/developmentseed/titiler/issues/147)

## 0.1.0a10 (2020-11-09)

* update for rio-tiler==2.0.0rc1, cogeo-mosaic==3.0.0a17 and morecantile==2.0
* split `tile()` factory method (https://github.com/developmentseed/titiler/issues/141, author @fredliporace)

## 0.1.0a9 (2020-10-26)

* avoid changing mutable TMS and Colormap list by using deepcopy.
* quiet/turn off logs
* add logger middleware (https://github.com/developmentseed/titiler/pull/139)

## 0.1.0a8 (2020-10-13)

* update for rio-tiler 2.0.0b17, which now support TMS (morecantile) by default.
* update fastapi minimum version to 0.61

**breaking changes**

* removed TMSTilerFactory (because default reader built with rio_tiler BaseReader should support TMS).

Note: We changed the versioning scheme to `{major}.{minor}.{path}{pre}{prenum}`

## 0.1.0-alpha.7 (2020-10-13)

* remove `pkg_resources` (https://github.com/pypa/setuptools/issues/510)

## 0.1.0-alpha.6 (2020-10-05)

* refactor CacheControl Middleware
* rename headers value `X-Server-Timings` to `Server-Timing`.
* add `total;dur={}` in response header `Server-Timing`, using new `titiler.middleware.TotalTimeMiddleware` middleware (113)

```python
from titiler.middleware import CacheControlMiddleware, TotalTimeMiddleware
from fastapi import FastAPI

app.add_middleware(CacheControlMiddleware, cachecontrol="public, max-age=3600")
app.add_middleware(TotalTimeMiddleware)
```

* Add Brotli compression support (#126, author @kylebarron)
* Numerous fix to CDK app.py (co-author @kylebarron)

## 0.1.0-alpha.5 (2020-09-22)

* exclude `tests/` an `stack/` in titiler python package.
* add `EPSG6933` in TMS

**breaking changes**
* [FACTORY] the `additional_dependency` should be a Callable which return a dict.

    ```python
    @dataclass  # type: ignore
    class BaseFactory(metaclass=abc.ABCMeta):
        """BaseTiler Factory."""
        ...
        # provide custom dependency
        additional_dependency: Callable[..., Dict] = field(default=lambda: dict())
    ```

    ```python
    def AssetsParams(
        assets: Optional[str] = Query(
            None,
            title="Asset indexes",
            description="comma (',') delimited asset names (might not be an available options of some readers)",
        )
    ) -> Dict:
        """Assets Dependency."""
        kwargs = {}
        if assets:
            kwargs["assets"] = assets.split(",")
        return kwargs
    ```
* [FACTORY] remove `_` prefix in factory methods (e.g `_tile` -> `tile`)
* [FACTORY] refactor dependencies to better align with rio_tiler.io.BaseReader method definition.

    Example:

    In the `metadata`, the `MetadataParams` will be used to pass `pmin` and `pmax` because they are the only
    required parameters for the metadata method. All other params will be passed to a `kwargs` dict.

    ```python
    @dataclass
    class MetadataParams(DefaultDependency):
        """Common Metadada parameters."""
        # Required params
        pmin: float = Query(2.0, description="Minimum percentile")
        pmax: float = Query(98.0, description="Maximum percentile")
        # Optional parameters
        bidx: Optional[str] = Query(
            None, title="Band indexes", description="comma (',') delimited band indexes",
        )
        ...
        def __post_init__(self):
            """Post Init."""

            if self.bidx is not None:
                self.kwargs["indexes"] = tuple(
                    int(s) for s in re.findall(r"\d+", self.bidx)
                )
        ...

    # metadata method in factory
    def metadata(
        src_path=Depends(self.path_dependency),
        metadata_params=Depends(self.metadata_dependency),
        kwargs: Dict = Depends(self.additional_dependency),
    ):
        """Return metadata."""
        reader = src_path.reader or self.reader
        with reader(src_path.url, **self.reader_options) as src_dst:
            info = src_dst.metadata(
                metadata_params.pmin,
                metadata_params.pmax,
                **metadata_params.kwargs,
                **kwargs,
            )
        return info
    ```
* [FACTORY] refactor dependencies definition
    ```python
    @dataclass  # type: ignore
    class BaseFactory(metaclass=abc.ABCMeta):
        """BaseTiler Factory."""

        reader: default_readers_type = field(default=COGReader)
        reader_options: Dict = field(default_factory=dict)

        # FastAPI router
        router: APIRouter = field(default_factory=APIRouter)

        # Path Dependency
        path_dependency: Type[PathParams] = field(default=PathParams)

        # Rasterio Dataset Options (nodata, unscale, resampling)
        dataset_dependency: default_deps_type = field(default=DatasetParams)

        # Indexes/Expression Dependencies
        layer_dependency: default_deps_type = field(default=BidxExprParams)

        # Image rendering Dependencies
        render_dependency: default_deps_type = field(default=RenderParams)

        # TileMatrixSet dependency
        tms_dependency: Callable[..., TileMatrixSet] = WebMercatorTMSParams

        # provide custom dependency
        additional_dependency: Callable[..., Dict] = field(default=lambda: dict())
    ```

* remove `PathParams.reader` attribute. This option was not used and would have been technically difficult to use.
    ```python
    @dataclass
    class PathParams:
        """Create dataset path from args"""

        url: str = Query(..., description="Dataset URL")
    ```


## 0.1.0-alpha.4 (2020-09-14)

* Update `.npy` output format to follow the numpyTile format (#103)

    ```python
    import numpy
    import requests
    from io import BytesIO

    endpoint = ...
    url = "https://opendata.digitalglobe.com/events/mauritius-oil-spill/post-event/2020-08-12/105001001F1B5B00/105001001F1B5B00.tif"

    r = requests.get(f"{endpoint}/cog/tiles/14/10818/9146.npy",
        params = {
            "url": url,
        }
    )
    data = numpy.load(BytesIO(r.content))
    print(data.shape)
    > (4, 256, 256)
    ```

* Add `titiler.custom.routing.apiroute_factory`. This function enable the creation of custom fastapi.routing.APIRoute class with `rasterio.Env()` block.

    ```python
    from fastapi import FastAPI, APIRouter
    from rasterio._env import get_gdal_config
    from titiler.custom.routing import apiroute_factory

    app = FastAPI()
    route_class = apiroute_factory({"GDAL_DISABLE_READDIR_ON_OPEN": "FALSE"})
    router = APIRouter(route_class=route_class)

    @router.get("/simple")
    def simple():
        """should return FALSE."""
        res = get_gdal_config("GDAL_DISABLE_READDIR_ON_OPEN")
        return {"env": res}

    app.include_router(router)
    ```

    Note: This has only be tested for python 3.6 and 3.7.


## 0.1.0-alpha.3 (2020-09-03)

* add custom `url_for` method in TilerFactory to retrieve `prefixed` endpoint URL (#95)
* remove magic `titiler.dependencies.PathParams` mosaicid path translation, where a user could pass `url=mosaicid://` to the endpoint.
* switch to `pydantic.BaseSettings` for FastAPI application setting management.

    List of Settings:

    ```python
    name: str = "titiler"
    cors_origins: str = "*"
    cachecontrol: str = "public, max-age=3600"
    ```

API Settings can now be set by adding a `.env` file in your local project or by setting environment variables (e.g `API_CORS_ORIGIN="https://mywebsite.com/*"`)

## 0.1.0-alpha.2 (2020-09-01)

* add Transform and CRS information in `/part` GeoTIFF output
* pin **rio-tiler-crs** to `>=3.0b4,<3.1` and **cogeo-mosaic** to `>=3.0a10,<3.1`

## 0.1.0-alpha.1 (2020-09-01)

* rename titiler.models.cog.py to titiler.models.dataset.py
* remove cog* prefix to Bounds, Info and Metadata models
* allow Union[str, int] for key in Metadata.statistics (as defined in rio-tiler-pds)

e.g Create a Landsat 8 Tiler
```python
from titiler.endpoints.factory import TilerFactory, MosaicTilerFactory
from titiler.dependencies import BandsParams

from rio_tiler_pds.landsat.aws.landsat8 import L8Reader  # Not in TiTiler dependencies

from fastapi import FastAPI

app = FastAPI(title="Landsat Tiler", openapi_url="/api/v1/openapi.json")
scene = TilerFactory(
    reader=L8Reader, additional_dependency=BandsParams, router_prefix="scenes"
)
mosaic = MosaicTilerFactory(
    dataset_reader=L8Reader,
    additional_dependency=BandsParams,
    add_update=False,
    add_create=False,
    router_prefix="mosaic",
)
app.include_router(scene.router, prefix="/scenes", tags=["Scenes"])
app.include_router(mosaic.router, prefix="/mosaic", tags=["Mosaic"])
```

## 0.1a0 (2020-08-31)

**First release on pypi**

### Tiler Factory

For this release we created new Tiler Factories class which handle creation of FastAPI routers for a given rio_tiler **Readers**.

```python
from titiler.endpoints.factory import TilerFactory
from rio_tiler.io import COGReader, STACReader

from fastapi import FastAPI

app = FastAPI()

cog = TilerFactory()
app.include_router(cog.router, tags=["Cloud Optimized GeoTIFF"])
```

#### Readers / TileMatrixSets

The `titiler.endpoints.factory.TilerFactory` class will create a tiler with `Web Mercator` as uniq supported Tile Matrix Set.

For other TMS support, tiler needs to be created with `titiler.endpoints.factory.TMSTilerFactory` and with a TMS friendly reader (e.g `rio_tiler_crs.COGReader`).

**Simple tiler with only Web Mercator support**
```python
from rio_tiler.io import COGReader

from titiler.endpoints import factory
from titiler.dependencies import WebMercatorTMSParams

app = factory.TilerFactory(reader=COGReader)
assert app.tms_dependency == WebMercatorTMSParams
```

**Tiler with more TMS support (from morecantile)**
```python
from rio_tiler_crs import COGReader

from titiler.endpoints import factory
from titiler.dependencies import TMSParams

app = factory.TMSTilerFactory(reader=COGReader)
assert app.tms_dependency == TMSParams
```

### Other changes

* add mosaic support  (#17 author @geospatial-jeff)
* update to rio-tiler-crs>=3.0b* and rio-tiler>=2.0b*
* Pin fastapi version to 0.60.1
* Remove titiler.core in favor of starlette settings (#55, author @geospatial-jeff)
* Add fastapi exception handlers (#56, author @geospatial-jeff)
* Remove intermediary routers (#57, author @geospatial-jeff)
* Remove /titiler/api submodule (e.g titiler.api.utils -> titiler.utils)
* Add Cache-Control middleware. Endpoints do not define any cache-control headers. (part of #43, co-author with @geospatial-jeff)
* Add 'X-Assets' in response headers for mosaic tiles (#51)
* add cog validation via rio-cogeo (co-author with @geospatial-jeff, #37)

### Breaking changes

* default tiler to Web Mercator only
* removed cache layer for tiles
* updated html templates

```python
template_dir = pkg_resources.resource_filename("titiler", "templates")
templates = Jinja2Templates(directory=template_dir)

cog_template = templates.TemplateResponse(
    name="cog_index.html",
    context={
        "request": request,
        "tilejson": request.url_for("cog_tilejson"),
        "metadata": request.url_for("cog_metadata"),
    },
    media_type="text/html",
)

stac_template = templates.TemplateResponse(
    name="stac_index.html",
    context={
        "request": request,
        "tilejson": request.url_for("stac_tilejson"),
        "metadata": request.url_for("stac_info"),
    },
    media_type="text/html",
)
```

## Pre Pypi releases

## 2.1.2 (2020-06-24)

* add `width` & `height` parameters in API docs to force output size for part/preview endpoints.
* add `resampling_method` in API docs.

link: https://github.com/developmentseed/titiler/commit/725da5fa1bc56d8e192ae8ff0ad107493ca93378

## 2.1.1 (2020-06-22)

* add minimum fastapi version (0.54.0) and update docker config

link: https://github.com/developmentseed/titiler/commit/95b98a32ffb3274d546dd52f99a3920091029b4c

## 2.1.0 (2020-06-11)

* add `/preview`, `/crop`, `/point` endpoints

link: https://github.com/developmentseed/titiler/commit/8b63fc6b6141b9c9361c95d80897d77b5e2d47c3

## 2.0.0 (2020-06-09)

* support STAC items (#16)
* better API documentation via response models
* update UI (`/stac/viewer`, `/cog/viewer`)
* re-order OpenAPI route tags
* update documentation

link: https://github.com/developmentseed/titiler/commit/fa2cb78906b0fd88506b89bace8174969be8cd4f

## 1.0.0 (2020-06-04)

Initial release

link: https://github.com/developmentseed/titiler/commit/f4fdc02ea0235470589eeb34a4da8e5aae74e696<|MERGE_RESOLUTION|>--- conflicted
+++ resolved
@@ -1,14 +1,11 @@
 # Release Notes
 
-<<<<<<< HEAD
-=======
 ## 0.17.3 (2024-03-21)
 
 ### titiler.application
 
 * Add `extra="ignore"` option `ApiSettings` to fix pydantic issue when using `.env` file (author @imanshafiei540, https://github.com/developmentseed/titiler/pull/800)
 
->>>>>>> 66f06efd
 ## 0.17.2 (2024-03-15)
 
 ### titiler.core
