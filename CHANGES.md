--- conflicted
+++ resolved
@@ -1,6 +1,5 @@
 # Release Notes
 
-<<<<<<< HEAD
 ## Unreleased
 
 ### Misc
@@ -38,13 +37,12 @@
         --rm -it ghcr.io/developmentseed/titiler:latest \
         gunicorn -k uvicorn.workers.UvicornWorker titiler.application.main:app --bind 0.0.0.0:8000 --workers 1
     ```
-=======
+
 ## 0.20.1 (2025-01-09)
 
 ### titiler.xarray
 
 * pin python `zarr` to `>2,<3.0` to avoid zarr 3.0 breaking changes
->>>>>>> ef26bb16
 
 ## 0.20.0 (2025-01-07)
 
@@ -81,6 +79,13 @@
 * Updated WMTS endpoint in titiler.mosaic and titiler.core to return layer bounds in coordinate ordering matching CRS order if WGS84 is not used (author @AndrewAnnex, https://github.com/developmentseed/titiler/pull/1052).
 * Remove `python3.8` support (author @pratapvardhan, https://github.com/developmentseed/titiler/pull/1058)
 * Add `python3.13` support (author @pratapvardhan, https://github.com/developmentseed/titiler/pull/1058)
+
+## 0.19.3 (2025-01-09)
+
+### titiler.xarray
+
+* pin python zarr to >2,<3.0 to avoid zarr 3.0 breaking changes [Backported from 0.20.1]
+
 
 ## 0.19.2 (2024-11-28)
 
