--- conflicted
+++ resolved
@@ -2,12 +2,7 @@
 
 ## 0.11.0 (TBD)
 
-<<<<<<< HEAD
-* add `titiler.extension` package
-* add `titiler.extension.WMSExtension`
-=======
-* add `titiler.extensions` package
->>>>>>> d7ec0c7e
+* add `titiler.extensions` package (`cogValidateExtension`, `stacExtension`, `cogViewerExtension`,  `stacViewerExtension`, `wmsExtension`)
 
 ### titiler.mosaic
 
