# Release Notes

<<<<<<< HEAD
## 0.19.0 (TBD)

### Misc

* Removed default `WebMercatorQuad` tile matrix set in `/tiles`, `/tilesjson.json`, `/map` and `/WMTSCapabilities.xml` endpoints **breaking change**

    ```
    # Before
    /tiles/{z}/{x}/{y}
    /tilejson.json
    /map
    /WMTSCapabilities.xml

    # Now
    /tiles/WebMercatorQuad/{z}/{x}/{y}
    /WebMercatorQuad/tilejson.json
    /WebMercatorQuad/map
    /WebMercatorQuad/WMTSCapabilities.xml
    ```

* Use `@attrs.define` instead of dataclass for factories **breaking change**
* Use `@attrs.define` instead of dataclass for factory extensions **breaking change**

### titiler.core

* Renamed `BaseTilerFactory` to `BaseFactory` **breaking change**
* Removed useless attribute in `BaseFactory` (and moved them to `TilerFactory`) **breaking change**

### titiler.mosaic

* Renamed `reader` attribute to `backend` in `MosaicTilerFactory`  **breaking change**
=======
## Unreleased

* Remove all default values to the dependencies
    * `DatasetParams.unscale`: `False` -> `None` (default to `False` in rio-tiler)
    * `DatasetParams.resampling_method`: `nearest` -> `None` (default to `nearest` in rio-tiler)
    * `DatasetParams.reproject_method`: `nearest` -> `None` (default to `nearest` in rio-tiler)
    * `ImageRenderingParams.add_mask`: `True` -> `None` (default to `True` in rio-tiler)
    * `StatisticsParams.categorical`: `False` -> `None` (default to `False` in rio-tiler)

* Add `as_dict(exclude_none=True/False)` method to the `DefaultDependency` class.

    ```python
    from typing import Optional
    from titiler.core.dependencies import DefaultDependency
    from dataclasses import dataclass

    @dataclass
    class Deps(DefaultDependency):
        value: Optional[int] = None

    print({**Deps().__dict__.items()})
    >> {'value': None}

    Deps().as_dict()  # `exclude_none` defaults to True
    >> {}

    Deps(value=1).as_dict()
    >> {'value': 1}
    ```

* Use `.as_dict()` method when passing option to rio-tiler Reader's methods to avoid parameter conflicts when using custom Readers.
>>>>>>> bce7c756

## 0.18.5 (2024-07-03)

* Set version requirement for FastAPI to `>=0.111.0`

## 0.18.4 (2024-06-26)

* fix Tiles URL encoding for WMTSCapabilities XML document

## 0.18.3 (2024-05-20)

* fix `WMTSCapabilities.xml` response for ArcMap compatibility
    * replace `Cloud Optimized GeoTIFF` with dataset URL or `TiTiler` for the *ows:ServiceIdentification* **title**
    * replace `cogeo` with `Dataset` for the `layer` *ows:Identifier*

## 0.18.2 (2024-05-07)

* move to `fastapi-slim` to avoid unwanted dependencies (author @n8sty, https://github.com/developmentseed/titiler/pull/815)

## 0.18.1 (2024-04-12)

### titiler.core

* fix `TerrainRGB` algorithm name (author @JinIgarashi, https://github.com/developmentseed/titiler/pull/804)
* add more tests for `RescalingParams` and `HistogramParams` dependencies
* make sure to return *empty* content for `204` Error code

## 0.18.0 (2024-03-22)

### titiler.core

* Add `ColorMapFactory` to create colorMap metadata endpoints (https://github.com/developmentseed/titiler/pull/796)
* **Deprecation** remove default `WebMercatorQuad` tile matrix set in `/tiles`, `/tilesjson.json`, `/map` and `/WMTSCapabilities.xml` endpoints (https://github.com/developmentseed/titiler/pull/802)

    ```
    # Before
    /tiles/{z}/{x}/{y}
    /tilejson.json
    /map
    /WMTSCapabilities.xml

    # Now
    /tiles/WebMercatorQuad/{z}/{x}/{y}
    /WebMercatorQuad/tilejson.json
    /WebMercatorQuad/map
    /WebMercatorQuad/WMTSCapabilities.xml
    ```

* **Deprecation** `default_tms` attribute in `BaseTilerFactory` (because `tileMatrixSetId` is now required in endpoints).

### titiler.mosaic

* **Deprecation** remove default `WebMercatorQuad` tile matrix set in `/tiles`, `/tilesjson.json`, `/map` and `/WMTSCapabilities.xml` endpoints (https://github.com/developmentseed/titiler/pull/802)

    ```
    # Before
    /tiles/{z}/{x}/{y}
    /tilejson.json
    /map
    /WMTSCapabilities.xml

    # Now
    /tiles/WebMercatorQuad/{z}/{x}/{y}
    /WebMercatorQuad/tilejson.json
    /WebMercatorQuad/map
    /WebMercatorQuad/WMTSCapabilities.xml
    ```

* **Deprecation** `default_tms` attribute in `MosaicTilerFactory` (because `tileMatrixSetId` is now required in endpoints).

### Misc

* add `request` as first argument in `TemplateResponse` to adapt with latest starlette version

## 0.17.3 (2024-03-21)

### titiler.application

* Add `extra="ignore"` option `ApiSettings` to fix pydantic issue when using `.env` file (author @imanshafiei540, https://github.com/developmentseed/titiler/pull/800)

## 0.17.2 (2024-03-15)

### titiler.core

* fix OpenAPI metadata for algorithm (author @JinIgarashi, https://github.com/developmentseed/titiler/pull/797)

## 0.17.1 (2024-03-13)

* add python 3.12 support

### titiler.core

* Add `use_epsg` parameter to WMTS endpoint to resolve ArcMAP issues and fix XML formating (author @gadomski, https://github.com/developmentseed/titiler/pull/782)
* Add more OpenAPI metadata for algorithm (author @JinIgarashi, https://github.com/developmentseed/titiler/pull/783)

### titiler.application

* fix invalid url parsing in HTML responses

## 0.17.0 (2024-01-17)

### titiler.core

* update `rio-tiler` version to `>6.3.0`
* use new `align_bounds_with_dataset=True` rio-tiler option in GeoJSON statistics methods for more precise calculation

## 0.16.2 (2024-01-17)

### titiler.core

* fix leafletjs template maxZoom to great than 18 for `/map` endpoint (author @Firefishy, https://github.com/developmentseed/titiler/pull/749)

## 0.16.1 (2024-01-08)

### titiler.core

* use morecantile `TileMatrixSet.cellSize` property instead of deprecated/private `TileMatrixSet._resolution` method

### titiler.mosaic

* use morecantile `TileMatrixSet.cellSize` property instead of deprecated/private `TileMatrixSet._resolution` method

## 0.16.0 (2024-01-08)

### titiler.core

* update FastAPI version lower limit to `>=0.107.0`
* fix template loading for starlette >= 0.28 by using `jinja2.Environment` argument (author @jasongi, https://github.com/developmentseed/titiler/pull/744)

### titiler.extensions

* fix template loading for starlette >= 0.28 by using `jinja2.Environment` argument (author @jasongi, https://github.com/developmentseed/titiler/pull/744)

### titiler.application

* fix template loading for starlette >= 0.28 by using `jinja2.Environment` argument (author @jasongi, https://github.com/developmentseed/titiler/pull/744)

## 0.15.8 (2024-01-08)

### titiler.core

* use morecantile `TileMatrixSet.cellSize` property instead of deprecated/private `TileMatrixSet._resolution` method [backported from 0.16.1]

### titiler.mosaic

* use morecantile `TileMatrixSet.cellSize` property instead of deprecated/private `TileMatrixSet._resolution` method [backported from 0.16.1]

## 0.15.7 (2024-01-08)

### titiler.core

* update FastAPI version upper limit to `<0.107.0` to avoid starlette breaking change (`0.28`)

### titiler.application

* add simple *auth* (optional) based on `global_access_token` string, set with `TITILER_API_GLOBAL_ACCESS_TOKEN` environment variable (author @DeflateAwning, https://github.com/developmentseed/titiler/pull/735)

## 0.15.6 (2023-11-16)

### titiler.core

* in `/map` HTML response, add Lat/Lon buffer to AOI to avoid creating wrong AOI (when data covers the whole world).

## 0.15.5 (2023-11-09)

### titiler.core

* add `algorithm` options for `/statistics` endpoints

* switch from `BaseReader.statistics()` method to a combination of `BaseReader.preview()` and `ImageData.statistics()` methods to get the statistics

## 0.15.4 (2023-11-06)

### titiler.core

* update `rio-tiler` requirement to `>=6.2.5,<7.0`

* allow `bidx` option in `titiler.core.dependencies.AssetsBidxExprParams` and `titiler.core.dependencies.AssetsBidxParams`

    ```python
    # merge band 1 form asset1 and asset2
    # before
    httpx.get(
        "/stac/preview",
        params=(
            ("url", "stac.json"),
            ("assets", "asset1"),
            ("assets", "asset2"),
            ("asset_bidx", "asset1|1"),
            ("asset_bidx", "asset2|1"),
        )
    )

    # now
    httpx.get(
        "/stac/preview",
        params=(
            ("url", "stac.json"),
            ("assets", "asset1"),
            ("assets", "asset2"),
            ("bidx", 1),
        )
    )
    ```

* fix openapi examples

## 0.15.3 (2023-11-02)

* add `dst_crs` options in `/statistics [POST]` and `/feature [POST]` endpoints

## 0.15.2 (2023-10-23)

### titiler.core

* add `dependencies.TileParams` dependency with `buffer` and `padding` options
* add `tile_dependency` attribute in `TilerFactory` class (defaults to `TileParams`)
* add `reproject` (alias to `reproject_method`) option in `DatasetParams` dependency

### titiler.mosaic

*  Change `HTTP_404_NOT_FOUND` to `HTTP_204_NO_CONTENT` when no asset is found or tile is empty (author @simouel, https://github.com/developmentseed/titiler/pull/713)
* add `tile_dependency` attribute in `MosaicTilerFactory` class (defaults to `TileParams`)

### cdk application

* Support non-root paths in AWS API Gateway Lambda handler (author @DanSchoppe, https://github.com/developmentseed/titiler/pull/716)

## 0.15.1 (2023-10-17)

* Allow a default `color_formula` parameter to be set via a dependency (author @samn, https://github.com/developmentseed/titiler/pull/707)
* add `titiler.core.dependencies.create_colormap_dependency` to create ColorMapParams dependency from `rio_tiler.colormap.ColorMaps` object
* add `py.typed` files in titiler submodules (https://peps.python.org/pep-0561)

## 0.15.0 (2023-09-28)

### titiler.core

- added `PartFeatureParams` dependency

**breaking changes**

- `max_size` is now set to `None` for `/statistics [POST]`, `/bbox` and `/feature` endpoints, meaning the tiler will create image from the highest resolution.

- renamed `titiler.core.dependencies.ImageParams` to `PreviewParams`

- split TileFactory `img_dependency` attribute in two:
  - `img_preview_dependency`: used in `/preview` and `/statistics [GET]`, default to `PreviewParams` (with `max_size=1024`)

  - `img_part_dependency`: used in `/bbox`, `/feature` and `/statistics [POST]`, default to `PartFeatureParams` (with `max_size=None`)

- renamed `/crop` endpoints to `/bbox/...` or `/feature/...`
  - `/crop/{minx},{miny},{maxx},{maxy}.{format}` -> `/bbox/{minx},{miny},{maxx},{maxy}.{format}`

  - `/crop/{minx},{miny},{maxx},{maxy}/{width}x{height}.{format}` -> `/bbox/{minx},{miny},{maxx},{maxy}/{width}x{height}.{format}`

  - `/crop [POST]` -> `/feature [POST]`

  - `/crop.{format} [POST]` -> `/feature.{format} [POST]`

  - `/crop/{width}x{height}.{format}  [POST]` -> `/feature/{width}x{height}.{format} [POST]`

- update `rio-tiler` requirement to `>=6.2.1`

- Take coverage weights in account when generating statistics from GeoJSON features

## 0.14.1 (2023-09-14)

### titiler.extension

* add `GetFeatureInfo` capability in `wmsExtension` (author @benjaminleighton, https://github.com/developmentseed/titiler/pull/698)

## 0.14.0 (2023-08-30)

### titiler.core

* replace `-` by `_` in query parameters **breaking change**
  - `coord-crs` -> `coord_crs`
  - `dst-crs` -> `dst_crs`

* replace `buffer` and `color_formula` endpoint parameters by external dependencies (`BufferParams` and `ColorFormulaParams`)

* add `titiler.core.utils.render_image` which allow non-binary alpha band created with custom colormap. `render_image` replace `ImageData.render` method.

    ```python
    # before
    if cmap := colormap or dst_colormap:
        image = image.apply_colormap(cmap)

    if not format:
        format = ImageType.jpeg if image.mask.all() else ImageType.png

    content = image.render(
        img_format=format.driver,
        **format.profile,
        **render_params,
    )

    # now
    # render_image will:
    # - apply the colormap
    # - choose the right output format if `None`
    # - create the binary data
    content, media_type = render_image(
        image,
        output_format=format,
        colormap=colormap or dst_colormap,
        **render_params,
    )
    ```

### titiler.extension

* rename `geom-densify-pts` to `geometry_densify` **breaking change**
* rename `geom-precision` to `geometry_precision` **breaking change**

## 0.13.3 (2023-08-27)

* fix Factories `url_for` method and avoid changing `Request.path_params` object

## 0.13.2 (2023-08-24)

### titiler.extensions

* replace mapbox-gl by maplibre
* replace Stamen by OpenStreetMap tiles
* simplify band selection handling (author @tayden, https://github.com/developmentseed/titiler/pull/688)

## 0.13.1 (2023-08-21)

### titiler.core

* fix `LowerCaseQueryStringMiddleware` unexpectedly truncating query parameters (authors @jthetzel and @jackharrhy, @https://github.com/developmentseed/titiler/pull/677)

## titiler.application

* add `cors_allow_methods` in `ApiSettings` to control the CORS allowed methods (author @ubi15, https://github.com/developmentseed/titiler/pull/684)

## 0.13.0 (2023-07-27)

* update core requirements to libraries using pydantic **~=2.0**

### titiler.core

* update requirements:
  * fastapi `>=0.95.1` --> `>=0.100.0`
  * pydantic `~=1.0` --> `~=2.0`
  * rio-tiler `>=5.0,<6.0` --> `>=6.0,<7.0`
  * morecantile`>=4.3,<5.0` --> `>=5.0,<6.0`
  * geojson-pydantic `>=0.4,<0.7` --> `>=1.0,<2.0`
  * typing_extensions `>=4.6.1`

### titiler.extension

* update requirements:
  * rio-cogeo `>=4.0,<5.0"` --> `>=5.0,<6.0"`

### titiler.mosaic

* update requirements:
  * cogeo-mosaic `>=6.0,<7.0` --> `>=7.0,<8.0`

### titiler.application

* use `/api` and `/api.html` for documentation (instead of `/openapi.json` and `/docs`)
* update landing page

## 0.12.0 (2023-07-17)

* use `Annotated` Type for Query/Path parameters
* replace variable `TileMatrixSetId` by `tileMatrixSetId`

### titiler.core

* update FastAPI dependency to `>=0.95.1`
* set `pydantic` dependency to `~=1.0`
* update `rio-tiler` dependency to `>=5.0,<6.0`
* update TMS endpoints to match OGC Tiles specification

### titiler.extensions

* use TiTiler's custom JSONResponse for the `/validate` endpoint to avoid issue when COG has `NaN` nodata value
* update `rio-cogeo` dependency to `>=4.0,<5.0`
* update `rio-stac` requirement to `>=0.8,<0.9` and add `geom-densify-pts` and `geom-precision` options

## titiler.mosaic

* update `cogeo-mosaic` dependency to `>=6.0,<7.0`
* remove `titiler.mosaic.resources.enum.PixelSelectionMethod` and use `rio_tiler.mosaic.methods.PixelSelectionMethod`
* allow more TileMatrixSet (than only `WebMercatorQuad`)

## 0.11.7 (2023-05-18)

### titiler.core

* make HTML `templates` configurable in the factories
* rename `index.html` to `map.html`
* rename `dependencies.CRSParams` to `dependencies.CoordCRSParams`
* add `dst-crs` option for `/preview` and `/crop` endpoints to specify the output Coordinate Reference System.

### titiler.mosaic

* make HTML `templates` configurable in the factories

### titiler.extensions

* make HTML `templates` configurable in the factories
* rename `cog_index.html` to `cog_viewer.html`
* rename `stac_index.html` to `stac_viewer.html`
* add `zoom to point` in `stac` and `cog` viewers (author @dchirst, https://github.com/developmentseed/titiler/pull/614)

## 0.11.6 (2023-04-14)

* Allow a default `rescale` parameter to be set via a dependency (author @samn, https://github.com/developmentseed/titiler/pull/619)
* add `coord-crs` parameter for `/point`, `/part` and `/feature` endpoints

## 0.11.5 (2023-03-22)

* fix `TerrainRGB` (change interval from `1.0` to `0.1`)

## 0.11.4 (2023-03-20)

* set FastAPI version lower than 0.95 (https://github.com/tiangolo/fastapi/discussions/9278)

## 0.11.3 (2023-03-14)

* handle dateline crossing dataset in COG/STAC Viewer
* update Factories `url_for` method to make sure we return a string (https://github.com/developmentseed/titiler/pull/607)

## 0.11.2 (2023-03-08)

* Add OSM background in `/map` viewer when using WebMercator TMS

## 0.11.1 (2023-03-01)

* no change since 0.11.1a0

## 0.11.1a0 (2023-03-01)

* switch to `hatch` and `pdm-pep517` as build system and use `pyproject.toml` for python module metadata
* switch to `ruff` for python linting
* update pre-commit configuration
* documentation fixes 🙏 (authors @jthetzel, @neilsh)
* fix documentation about `asset_bidx`

### titiler.core

* Algorithm change, make terrainrgb interval and baseval floats to support more quantizers (author @AndrewAnnex, https://github.com/developmentseed/titiler/pull/587)
* update `rio-tiler` minimum version to `4.1.6`
* Apply colormap before defining image output format (when not provided)

### titiler.mosaic

* Apply colormap before defining image output format (when not provided)

## 0.11.0 (2023-01-27)

* add `titiler.extensions` package (`cogValidateExtension`, `stacExtension`, `cogViewerExtension`,  `stacViewerExtension`, `wmsExtension`)

### titiler.mosaic

* update `cogeo-mosaic` version requirement to `>=5.0,<5.2` (allow using `az://` prefix from uri)
* add `MOSAIC_STRICT_ZOOM` environment variable to control if the application should allow fetching tiles outside mosaic min/max zooms

**breaking change**

### titiler.core

* add `extensions` option to the `BaseTilerFactory` to specify a list of extension we want to register. Each extension will be then registered in the `__post_init__` object creation step.
* remove `BaseHTTPMiddleware` class inheritance for middleware (write pure ASGI middleware)

### titiler.application

* uses Extension to add more endpoints to default `titiler.core` factories
* move all `viewer` code into `titiler.extensions`
* add `/cog/stac` endpoint from `titiler.extension.stacExtension` to create STAC Items from raster dataset

### titiler.mosaic

* removed deprecated *empty* path (`/` is the correct route path, which enable prefixed and non-prefixed mosaic application)

## 0.10.2 (2022-12-17)

* fix issue with new morecantile version
* replace path parameter in `router_prefix` in `BaseTilerFactory.url_for`

## 0.10.1 (2022-12-15)

* update `/map` endpoint and template to support multiple TMS (https://github.com/developmentseed/titiler/pull/560)

## 0.10.0 (2022-12-09)

**breaking change**

* Simplify dependency requirements for titiler.mosaic and titiler.application and using `=={currentVersion}`

### titiler.core

* fix the `wmts.xml` template to work with non-epsg based CRS

### titiler.application

* fix titiler.application viewer when using dataset with band name in metadata

## 0.9.0 (2022-12-05)

### titiler.core

* add `default_tms` in `BaseTilerFactory` to set the default TMS identifier supported by the tiler (e.g `WebMercatorQuad`)

## 0.8.1 (2022-12-01)

### titiler.core

* remove useless `titiler.core.version` file

## 0.8.0 (2022-12-01)

* remove python 3.7 support
* add python 3.10 and 3.11 in CI

### titiler.core

* update FastAPI requirement to `>=0.87`
* update rio-tiler requirement to `>=4.1,<4.2`
* remove `rescale` and `color_formula` from the `post_process` dependency
* add `algorithm` support and introduce new `algorithm` and `algorithm_params` query parameters

**breaking changes**

* remove `timing headers` and `titiler.core.utils` submodule
* remove `asset_expression` (except in `/asset_statistics` endpoint) (see https://cogeotiff.github.io/rio-tiler/v4_migration/#multibasereader-expressions)
* update Point output model to include `band_names`
* histogram and info band names are prefixed with `b` (e.g `b1`) (ref: https://cogeotiff.github.io/rio-tiler/v4_migration/#band-names)
* add `/map` endpoint in TilerFactory to display tiles given query-parameters
* remove `TMSParams` and `WebMercatorTMSParams` dependencies.
* replace `TilerFactory.tms_dependency` attribute by `TilerFactory.supported_tms`. This attribute gets a `morecantile.defaults.TileMatrixSets` store and will create the tms dependencies dynamically
* replace `TMSFactory.tms_dependency` attribute by `TMSFactory.supported_tms`. This attribute gets a `morecantile.defaults.TileMatrixSets` store and will create the tms dependencies dynamically
* move `stats_dependency` and `histogram_dependency` from `BaseTilerFactory` to `TilerFactory`
* per rio-tiler changes, `;` has be to used in expression to indicate multiple bands. `b1*2,b2+b3,b1/b3` -> `b1*2;b2+b3;b1/b3`

### titiler.mosaic

* update cogeo-mosaic requirement to `>=4.2,<4.3`

**breaking changes**

* remove `timing headers`
* replace `MosaicTilerFactory.tms_dependency` attribute by `MosaicTilerFactory.supported_tms`. This attribute gets a `morecantile.defaults.TileMatrixSets` store and will create the tms dependencies dynamically

### titiler.application

* code simplification by removing custom code and submodules from endpoints

**breaking changes**

* remove custom TMS and custom Colormap dependencies
* remove middleware submodule


## 0.7.1 (2022-09-21)

### titiler.mosaic

* add `pixel_selection_dependency` options in `MosaicTilerFactory` to allow default method override (author @samn, https://github.com/developmentseed/titiler/pull/495)

### titiler.application

* allow `interval` colormaps in titiler.application

### Helm charts

* Check Charts workflow added for the Helm charts testing (author @emmanuelmathot, https://github.com/developmentseed/titiler/pull/495)

## 0.7.0 (2022-06-08)

* add `environment_dependency` option in `BaseTilerFactory` to define GDAL environment at runtime.
* remove `gdal_config` option in `BaseTilerFactory` **breaking**

```python
# before
router = TilerFactory(gdal_config={"GDAL_DISABLE_READDIR_ON_OPEN": "FALSE"}).router

# now
router = TilerFactory(environment_dependency=lambda: {"GDAL_DISABLE_READDIR_ON_OPEN": "FALSE"}).router


class ReaddirType(str, Enum):

    false = "false"
    true = "true"
    empty_dir = "empty_dir"


# or at endpoint call. The user could choose between false/true/empty_dir
def gdal_env(disable_read: ReaddirType = Query(ReaddirType.false)):
    return {"GDAL_DISABLE_READDIR_ON_OPEN": disable_read.value.upper()}

router = TilerFactory(environment_dependency=gdal_env).router
```

### titiler.application

* update `starlette-cramjam` requirement

## 0.6.0 (2022-05-13)

* no change since `0.6.0a2`

## 0.6.0a2 (2022-05-11)

* revert to `setup.py` + `setuptools` instead of `pyproject.toml` + `flit` because it broke namespace packages (https://github.com/developmentseed/titiler/pull/472)

## 0.6.0a1 (2022-05-11)

### titiler.core

* remove logging in error `exception_handler_factory`
* add optional `reader_dependency` to enable passing `Reader`'s option defined by Query/Header/Path parameters.
* switch to `pyproject.toml`
* move version definition in `titiler.core.__version__` **breaking**
* Include all values for a query param in `LowerCaseQueryStringMiddleware` (author @samn, https://github.com/developmentseed/titiler/pull/464)

### titiler.mosaic

* add optional `backend_dependency` to enable passing `Backend`'s option defined by Query/Header/Path parameters.
* remove `backend_options` MosaicTilerFactory argument in favor of the use of `backend_dependency` **breaking**
* switch to `pyproject.toml`
* move version definition in `titiler.mosaic.__version__` **breaking**

### titiler.application

* Fix frontend to handle anti-meridian crossing data
* switch to `pyproject.toml`
* move version definition in `titiler.application.__version__` **breaking**

## 0.5.1 (2022-03-07)

* add `cachecontrol_max_http_code` option to `CacheControlMiddleware` to avoid adding cache-control headers for API errors (Author @sharkinsspatial, https://github.com/developmentseed/titiler/pull/444)

## 0.5.0 (2022-02-22)

* update rio-tiler/morecantile/rio-cogeo/cogeo-mosaic versions
* add MultiBaseTilerFactory `/asset_statistics` which will return *per asset* statistics. Returns response in form of `Dict[{asset name}, Dict[{band name}, BandStatistics]]`

**breaking change**

* Multi-band expression now uses semicolon `;` instead of colon (`,`) as separator. Note: proper urlencoding might be needed.

```python
# before
expression = "b1+b2,b2"

# new
expression = "b1+b2;b2"
```

* MultiBaseTilerFactory `/statistics` now returns *merged* statistics in form of `Dict[{asset_band or expression}, BandStatistics]` (instead of `Dict[{asset name}, Dict[{band name}, BandStatistics]]`)

```python
# before
response = httpx.get(f"/stac/statistics?url=item.json").json()
print(response)
>>> {
    "asset1": {
        "1": {
            "min": ...,
            "max": ...,
            ...
        },
        "2": {
            "min": ...,
            "max": ...,
            ...
        }
    }
}

# now
response = httpx.get(f"/stac/statistics?url=item.json").json()
print(response)
>>> {
    "asset1_1": {
        "min": ...,
        "max": ...,
        ...
    },
    "asset1_2": {
        "min": ...,
        "max": ...,
        ...
    },
}
```

## 0.4.3 (2022-02-08)

* add tile `buffer` option to match rio-tiler tile options (https://github.com/developmentseed/titiler/pull/427)

## 0.4.2 (2022-01-25)

### titiler.core

* update minimum FastAPI version to `>=0.73` (https://github.com/developmentseed/titiler/pull/425)

## 0.4.1 (2022-01-25)

### titiler.core

* update type information for the factory `colormap_dependency`

### k8s
* Update ingress k8s templates to be compatible with latest resource types versions (https://github.com/developmentseed/titiler/pull/425

## 0.4.0 (2021-11-30)

* rename `Dockerfile` to `Dockerfile.gunicorn`
* switch default docker image to python3.9
* add `Dockerfile.uvicorn`

### titiler.core

* update `rio-tiler` version requirement to `>=3.0`

### titiler.mosaic

* update `cogeo-mosaic` version to `>=4.0`

## 0.4.0a2 (2021-11-24)

### titiler.core

* update `rio-tiler` version (>=3.0.0a6) with new colormap types information and base classes
* remove `additional_dependency` attribute in `BaseTileFactory`. This also remove `**kwargs` in endpoints **breaking**
* remove `reader_options` attribute in `BaseTileFactory` **breaking**
* `tms_dependency` default to `titiler.core.dependencies.TMSParams` which should supports all morecantile's TMS.
* add `route_dependencies` attribute to `BaseTilerFactory` to allow customizing route dependencies (author @alukach, https://github.com/developmentseed/titiler/pull/406)

### titiler.mosaic

* update `cogeo-mosaic` version (>=4.0.0a2) with updated Backend type hints information

## 0.4.0a1 (2021-11-12)

* fix titiler packages cross dependencies

## 0.4.0a0 (2021-11-12)

* remove python 3.6 supports (related to morecantile/pyproj update)

### titiler.core

* update `rio-tiler/morecantile` requirement (>=3.0)
* remove `utils.bbox_to_feature` (replaced by geojson_pydantic native function `Feature(geometry=Polygon.from_bounds(*bounds), properties=info)`)
* remove `utils.data_stats` (replaced by rio-tiler new statistics method)
* remove `metadata` endpoints  **breaking API**
* update `statistics` endpoints with histogram options
* update `statistics` endpoint responses **breaking API**
* remove `band_expression` in `BandsExprParams` dependency **breaking API**
* remove `morecantile` requirement definition in setup.py and defers to rio-tiler supported version
* update `titiler.core.dependencies.DefaultDependency` (allows dict unpacking and remove `.kwargs`) **breaking API**
* use standard for List in QueryParameter (e.g `bidx=1&bidx=2&bidx` instead of `bidx=1,2,3`) **breaking API**
* add `asset_bidx` query parameter in replacement of `bidx` in MultiBaseFactory dependencies and switch to new format: `{asset name}|{bidx,bidx,bidx}` **breaking API**
* update `asset_expression` to the new format: `{asset name}|{expression}` (e.g `data|b1+b2`) **breaking API**
* update `assets` QueryParameter to List (e.g `assets=COG&assets=Data`) **breaking API**
* update `bands` QueryParameter to List (e.g `bands=B01&bands=B02`) **breaking API**
* split `RenderParams` dependency into:
    * `PostProcessParams`: `rescale` and `color_formula` parameters
    * `ImageRenderingParams`: `return_mask`
* add `process_dependency` attribute in `BaseTilerFactory` (defaults to `PostProcessParams`)
* use `resampling` alias instead of `resampling_method` for QueryParameter **breaking API**
* defaults to available assets if `assets` option is not provided for `MultiBaseTilerFactory` info and statistics endpoints.
* defaults to available bands if `bands` option is not provided for `MultiBandsTilerFactory` info and statistics endpoints.
* better output models definition
* keep `bounds`, `minzoom` and `maxzoom` in `/info` response
* remove `dataset` in `/info` response to better follow the Info model
* add `/statistics` endpoint by default

### titiler.mosaic

* update `cogeo-mosaic` requirement (>=4.0)
* update response from `/info` endpoint to match the model.

### titiler.application

* update viewers to match changes in titiler.core endpoints

## 0.3.12 (2021-10-20)

### titiler.core

- Update morecantile requirement to stay under `3.0` (author @robintw, https://github.com/developmentseed/titiler/pull/389)

## 0.3.11 (2021-10-07)

### titiler.application

- Update rio-cogeo requirement to stay under `3.0`

## 0.3.10 (2021-09-23)

### titiler.core

- add custom JSONResponse using [simplejson](https://simplejson.readthedocs.io/en/latest/) to allow NaN/inf/-inf values (ref: https://github.com/developmentseed/titiler/pull/374)
- use `titiler.core.resources.responses.JSONResponse` as default response for `info`, `metadata`, `statistics` and `point` endpoints (ref: https://github.com/developmentseed/titiler/pull/374)

### titiler.application

- switch to `starlette_cramjam` compression middleware (ref: https://github.com/developmentseed/titiler/issues/369)

## 0.3.9 (2021-09-07)

### titiler.core

- update FastAPI requirements to `>=0.65,<0.68` (ref: https://github.com/developmentseed/titiler/issues/366)
- surface `asset_expression` and `band_expression` in Multi*TilerFactory (ref: https://github.com/developmentseed/titiler/issues/367)

## 0.3.8 (2021-09-02)

### titiler.core

- move `titiler.application.middleware` to `titiler.core.middleware` (https://github.com/developmentseed/titiler/pull/365)

## 0.3.7 (2021-09-01)

### titiler.core

- Update the TileJSON model for better validation and to match with the specification (center is optional) (https://github.com/developmentseed/titiler/pull/363)

## 0.3.6 (2021-08-23)

### titiler.core

- fix morecantile related tests (https://github.com/developmentseed/titiler/issues/358)
- fix float parsing when datatype is float32 (https://github.com/developmentseed/rio-viz/issues/39)

### titiler.application

- fix morecantile related tests (https://github.com/developmentseed/titiler/issues/358)

## 0.3.5 (2021-08-17)

### titiler.mosaic

* add `/{z}/{x}/{y}/assets`, `/{lon},{lat}/assets`, `/{minx},{miny},{maxx},{maxy}/assets` GET endpoints to return a list of assets that intersect a given geometry (author @mackdelany, https://github.com/developmentseed/titiler/pull/351)

## 0.3.4 (2021-08-02) - **Not published on PyPi** [#355](https://github.com/developmentseed/titiler/discussions/355)

### titiler.core

* add `/crop` POST endpoint to return an image from a GeoJSON feature (https://github.com/developmentseed/titiler/pull/339)
* add `/statistics` (GET and POST) endpoints to return advanced images statistics (https://github.com/developmentseed/titiler/pull/347)

### titiler.application

* add optional `root_path` setting to specify a url path prefix to use when running the app behind a reverse proxy (https://github.com/developmentseed/titiler/pull/343)

## 0.3.3 (2021-06-29) - **Not published on PyPi** [#355](https://github.com/developmentseed/titiler/discussions/355)

### titiler.core

* fix possible bug when querystring parameter are case insensitive (https://github.com/developmentseed/titiler/pull/323)

### titiler.mosaic

* update `tilejson` and `WMTSCapabilities.xml` endpoints to allow list querystrings (as done previously in https://github.com/developmentseed/titiler/issues/319)

### titiler.application

* add `titiler.application.middleware.LowerCaseQueryStringMiddleware` to cast all query string parameter to lowercase (author @lorenzori, https://github.com/developmentseed/titiler/pull/321)

### code and repo

* move `titiler` code to `src/titiler`

## 0.3.2 (2021-05-26)

### titiler.core

* update rio-tiler dependency to `>=2.1` version and update `rescale` query-parameter (https://github.com/developmentseed/titiler/issues/319)

```
# before
# previously, rio-tiler was splitting a list of input range in tuple of 2
rescale=0,1000,0,1000,0,1000

# now
# rio-tiler 2.1 now expect sequence of tuple in form of Sequence[Tuple[Num, Num]]
rescale=0,1000&rescale=0,1000&rescale=0,1000
```

### titiler.mosaic

* update `cogeo-mosaic` version to `>=3.0,<3.1`.

### titiler.application

* re-order middlewares (https://github.com/developmentseed/titiler/issues/311)
* update rio-cogeo version to `>=2.2` and use `rio_cogeo.models` instead of custom ones.


## 0.3.1 (2021-04-27)

* add `exclude_path` options in `titiler.application.middleware.CacheControlMiddleware` to avoid adding cache-control headers to specific paths.
* allow `histogram_bins` to be a single value or a `,` delimited scalar (https://github.com/developmentseed/titiler/pull/307)
* change error status from `404` to `500` for `RasterioIOError` exception (author @kylebarron, https://github.com/developmentseed/titiler/pull/300)

    Sometimes GDAL/Rasterio can lose track of the file handler (might be related to cache issue + threading) and raise `RasterioIOError: file not found`, while the file exists for real. To avoid caching this, we changed the error code to 500 (errors >= 500 do not get `cache-control` header on titiler.application).

## 0.3.0 (2021-04-19)

* add support for `.jpg` and `.jpeg` extensions (https://github.com/developmentseed/titiler/pull/271)
* better error message when parsing the colormap value fails (https://github.com/developmentseed/titiler/pull/279)

**breaking change**

* split `titiler` into a set of namespaces packages (https://github.com/developmentseed/titiler/pull/284)

    **titiler.core**

    The `core` package host the low level tiler factories.
    ```python
    # before
    from titiler.endpoints.factory import TilerFactory

    # now
    from titiler.core.factory import TilerFactory
    ```

    **titiler.mosaic**

    The `mosaic` package is a plugin to `titiler.core` which adds support for MosaicJSON
    ```python
    # before
    from titiler.endpoints.factory import MosaicTilerFactory

    # now
    from titiler.mosaic.factory import MosaicTilerFactory
    ```

    **titiler.application**

    The `application` package is a full `ready to use` FastAPI application with support of STAC, COG and MosaicJSON.

    ```bash
    # before
    $ pip install titiler
    $ uvicorn titiler.main:app --reload

    # now
    $ pip install titiler.application uvicorn
    $ uvicorn titiler.application.main:app --reload
    ```

## 0.2.0 (2021-03-09)

* adapt for cogeo-mosaic `3.0.0rc2` and add `backend_options` attribute in MosaicTilerFactory (https://github.com/developmentseed/titiler/pull/247)
* update FastAPI requirements
* update minimal python version to 3.6
* add `**render_params.kwargs` to pass custom render params in `image.render` method (https://github.com/developmentseed/titiler/pull/259)
* Changed probe url from `/ping` to `/healthz` in k8s deployment

**breaking change**

* renamed `OptionalHeaders`, `MimeTypes` and `ImageDrivers` enums to the singular form (https://github.com/developmentseed/titiler/pull/258)
* renamed titiler.dependencies's Enums (`ColorMapName`, `ResamplingName` and `TileMatrixSetName`) to the singular form (https://github.com/developmentseed/titiler/pull/260)
* renamed `MimeType` to `MediaType` (https://github.com/developmentseed/titiler/pull/258)
* add `ColorMapParams` dependency to ease the creation of custom colormap dependency (https://github.com/developmentseed/titiler/pull/252)
* renamed `PathParams` to `DatasetPathParams` and also made it a simple callable (https://github.com/developmentseed/titiler/pull/260)
* renamed `colormap` query-parameter to `colormap_name` (https://github.com/developmentseed/titiler/pull/262)
    ```
    # before
    /cog/preview.png?colormap=viridis

    # now
    /cog/preview.png?colormap_name=viridis
    ```

* use `colormap` query-parameter to pass custom colormap (https://github.com/developmentseed/titiler/pull/262)
    ```
    /cog/preview.png?colormap={"0": "#FFFF00FF", ...}
    ```

## 0.1.0 (2021-02-17)

* update FastAPI requirements
* add `validate` in `MosaicTilerFactory` (https://github.com/developmentseed/titiler/pull/206, author @drnextgis)
* rename `ressources` package to `resources` (https://github.com/developmentseed/titiler/pull/210, author @drnextgis)
* renamed environment variables prefixes for API and STACK configurations: `TITILER_STACK` as prefix to CDK and `TITILER_API` as prefix to API (https://github.com/developmentseed/titiler/pull/211, author @fredliporace)
* remove MosaicTilerFactory `create` and `update` endpoints (https://github.com/developmentseed/titiler/pull/218)
* deleted `titiler.models.mosaics` because the models are not used anymore (https://github.com/developmentseed/titiler/pull/221)
* update rio-tiler and cogeo-mosaic minimal versions (https://github.com/developmentseed/titiler/pull/220, https://github.com/developmentseed/titiler/pull/213)
* move STAC related dependencies to `titiler.dependencies (https://github.com/developmentseed/titiler/pull/225)
* add `rio_tiler.io.MultiBandReader` bands dependencies (https://github.com/developmentseed/titiler/pull/226)
* add `MultiBaseTilerFactory` and `MultiBandTilerFactory` custom tiler factories (https://github.com/developmentseed/titiler/pull/230)
* Update STAC tiler to use the new `MultiBaseTilerFactory` factory
* depreciate *empty* GET endpoint for MosaicTilerFactory read (https://github.com/developmentseed/titiler/pull/232)
* better `debug` configuration and make reponse headers metadata optional (https://github.com/developmentseed/titiler/pull/232)

**breaking change**

* update `titiler.dependencies.AssetsBidxParams` to make `asset` a required parameter (https://github.com/developmentseed/titiler/pull/230
* the STAC `/info` endpoint now expect the `assets` parameter to be passed. To ge the list of available assets we added a new `/assets` endpoint within the tiler factory
* remove `COGReader` as default `reader` in `titiler.endpoints.factory.BaseTilerFactory`

## 0.1.0a14 (2021-01-05)

* add `rio_tiler.errors.MissingBands` in known errors.
* add `titiler.endpoints.factory.TMSFactory` to enable custom TMS endpoints.
* **breaking** rename `BaseFactory` to `BaseTilerFactory` in `titiler.endpoints.factory`

## 0.1.0a13 (2020-12-20)

* allow `API_DISABLE_{COG/STAC/MOSAIC}` environment variables to control default endpoints in titiler main app (https://github.com/developmentseed/titiler/issues/156)
* add `overwriting=False/True` on MosaicJSON creation (https://github.com/developmentseed/titiler/issues/164)
* add `gdal_config` option to Tiler factories to replace custom `APIRoute` class (https://github.com/developmentseed/titiler/issues/168)
* add `info.geojson` endpoint to return dataset info as a GeoJSON feature (https://github.com/developmentseed/titiler/issues/166)
* update `rio-tiler`, `cogeo-mosaic` and optional dependencies

## 0.1.0a12 (2020-11-18)

* require `rio-tiler>=2.0.0rc2`
* update Enums for Image types. (**breaking**)
* Add more output datatype (jpeg2000, pngraw)
* add `width/height` in `/crop` endpoint path

```
/crop/{minx},{miny},{maxx},{maxy}.{format}
/crop/{minx},{miny},{maxx},{maxy}/{width}x{height}.{format}
```

## 0.1.0a11.post1 (2020-11-12)

* relax version for rio-tiler and cogeo-mosaic

```python
"rio-cogeo~=2.0"
"rio-tiler>=2.0.0rc1,<2.1"
"cogeo-mosaic>=3.0.0a17,<3.1"
```

## 0.1.0a11 (2020-11-12)

* split `tile()` for `MosaicTilerFactory` method (https://github.com/developmentseed/titiler/issues/147)

## 0.1.0a10 (2020-11-09)

* update for rio-tiler==2.0.0rc1, cogeo-mosaic==3.0.0a17 and morecantile==2.0
* split `tile()` factory method (https://github.com/developmentseed/titiler/issues/141, author @fredliporace)

## 0.1.0a9 (2020-10-26)

* avoid changing mutable TMS and Colormap list by using deepcopy.
* quiet/turn off logs
* add logger middleware (https://github.com/developmentseed/titiler/pull/139)

## 0.1.0a8 (2020-10-13)

* update for rio-tiler 2.0.0b17, which now support TMS (morecantile) by default.
* update fastapi minimum version to 0.61

**breaking changes**

* removed TMSTilerFactory (because default reader built with rio_tiler BaseReader should support TMS).

Note: We changed the versioning scheme to `{major}.{minor}.{path}{pre}{prenum}`

## 0.1.0-alpha.7 (2020-10-13)

* remove `pkg_resources` (https://github.com/pypa/setuptools/issues/510)

## 0.1.0-alpha.6 (2020-10-05)

* refactor CacheControl Middleware
* rename headers value `X-Server-Timings` to `Server-Timing`.
* add `total;dur={}` in response header `Server-Timing`, using new `titiler.middleware.TotalTimeMiddleware` middleware (113)

```python
from titiler.middleware import CacheControlMiddleware, TotalTimeMiddleware
from fastapi import FastAPI

app.add_middleware(CacheControlMiddleware, cachecontrol="public, max-age=3600")
app.add_middleware(TotalTimeMiddleware)
```

* Add Brotli compression support (#126, author @kylebarron)
* Numerous fix to CDK app.py (co-author @kylebarron)

## 0.1.0-alpha.5 (2020-09-22)

* exclude `tests/` an `stack/` in titiler python package.
* add `EPSG6933` in TMS

**breaking changes**
* [FACTORY] the `additional_dependency` should be a Callable which return a dict.

    ```python
    @dataclass  # type: ignore
    class BaseFactory(metaclass=abc.ABCMeta):
        """BaseTiler Factory."""
        ...
        # provide custom dependency
        additional_dependency: Callable[..., Dict] = field(default=lambda: dict())
    ```

    ```python
    def AssetsParams(
        assets: Optional[str] = Query(
            None,
            title="Asset indexes",
            description="comma (',') delimited asset names (might not be an available options of some readers)",
        )
    ) -> Dict:
        """Assets Dependency."""
        kwargs = {}
        if assets:
            kwargs["assets"] = assets.split(",")
        return kwargs
    ```
* [FACTORY] remove `_` prefix in factory methods (e.g `_tile` -> `tile`)
* [FACTORY] refactor dependencies to better align with rio_tiler.io.BaseReader method definition.

    Example:

    In the `metadata`, the `MetadataParams` will be used to pass `pmin` and `pmax` because they are the only
    required parameters for the metadata method. All other params will be passed to a `kwargs` dict.

    ```python
    @dataclass
    class MetadataParams(DefaultDependency):
        """Common Metadada parameters."""
        # Required params
        pmin: float = Query(2.0, description="Minimum percentile")
        pmax: float = Query(98.0, description="Maximum percentile")
        # Optional parameters
        bidx: Optional[str] = Query(
            None, title="Band indexes", description="comma (',') delimited band indexes",
        )
        ...
        def __post_init__(self):
            """Post Init."""

            if self.bidx is not None:
                self.kwargs["indexes"] = tuple(
                    int(s) for s in re.findall(r"\d+", self.bidx)
                )
        ...

    # metadata method in factory
    def metadata(
        src_path=Depends(self.path_dependency),
        metadata_params=Depends(self.metadata_dependency),
        kwargs: Dict = Depends(self.additional_dependency),
    ):
        """Return metadata."""
        reader = src_path.reader or self.reader
        with reader(src_path.url, **self.reader_options) as src_dst:
            info = src_dst.metadata(
                metadata_params.pmin,
                metadata_params.pmax,
                **metadata_params.kwargs,
                **kwargs,
            )
        return info
    ```
* [FACTORY] refactor dependencies definition
    ```python
    @dataclass  # type: ignore
    class BaseFactory(metaclass=abc.ABCMeta):
        """BaseTiler Factory."""

        reader: default_readers_type = field(default=COGReader)
        reader_options: Dict = field(default_factory=dict)

        # FastAPI router
        router: APIRouter = field(default_factory=APIRouter)

        # Path Dependency
        path_dependency: Type[PathParams] = field(default=PathParams)

        # Rasterio Dataset Options (nodata, unscale, resampling)
        dataset_dependency: default_deps_type = field(default=DatasetParams)

        # Indexes/Expression Dependencies
        layer_dependency: default_deps_type = field(default=BidxExprParams)

        # Image rendering Dependencies
        render_dependency: default_deps_type = field(default=RenderParams)

        # TileMatrixSet dependency
        tms_dependency: Callable[..., TileMatrixSet] = WebMercatorTMSParams

        # provide custom dependency
        additional_dependency: Callable[..., Dict] = field(default=lambda: dict())
    ```

* remove `PathParams.reader` attribute. This option was not used and would have been technically difficult to use.
    ```python
    @dataclass
    class PathParams:
        """Create dataset path from args"""

        url: str = Query(..., description="Dataset URL")
    ```


## 0.1.0-alpha.4 (2020-09-14)

* Update `.npy` output format to follow the numpyTile format (#103)

    ```python
    import numpy
    import requests
    from io import BytesIO

    endpoint = ...
    url = "https://opendata.digitalglobe.com/events/mauritius-oil-spill/post-event/2020-08-12/105001001F1B5B00/105001001F1B5B00.tif"

    r = requests.get(f"{endpoint}/cog/tiles/14/10818/9146.npy",
        params = {
            "url": url,
        }
    )
    data = numpy.load(BytesIO(r.content))
    print(data.shape)
    > (4, 256, 256)
    ```

* Add `titiler.custom.routing.apiroute_factory`. This function enable the creation of custom fastapi.routing.APIRoute class with `rasterio.Env()` block.

    ```python
    from fastapi import FastAPI, APIRouter
    from rasterio._env import get_gdal_config
    from titiler.custom.routing import apiroute_factory

    app = FastAPI()
    route_class = apiroute_factory({"GDAL_DISABLE_READDIR_ON_OPEN": "FALSE"})
    router = APIRouter(route_class=route_class)

    @router.get("/simple")
    def simple():
        """should return FALSE."""
        res = get_gdal_config("GDAL_DISABLE_READDIR_ON_OPEN")
        return {"env": res}

    app.include_router(router)
    ```

    Note: This has only be tested for python 3.6 and 3.7.


## 0.1.0-alpha.3 (2020-09-03)

* add custom `url_for` method in TilerFactory to retrieve `prefixed` endpoint URL (#95)
* remove magic `titiler.dependencies.PathParams` mosaicid path translation, where a user could pass `url=mosaicid://` to the endpoint.
* switch to `pydantic.BaseSettings` for FastAPI application setting management.

    List of Settings:

    ```python
    name: str = "titiler"
    cors_origins: str = "*"
    cachecontrol: str = "public, max-age=3600"
    ```

API Settings can now be set by adding a `.env` file in your local project or by setting environment variables (e.g `API_CORS_ORIGIN="https://mywebsite.com/*"`)

## 0.1.0-alpha.2 (2020-09-01)

* add Transform and CRS information in `/part` GeoTIFF output
* pin **rio-tiler-crs** to `>=3.0b4,<3.1` and **cogeo-mosaic** to `>=3.0a10,<3.1`

## 0.1.0-alpha.1 (2020-09-01)

* rename titiler.models.cog.py to titiler.models.dataset.py
* remove cog* prefix to Bounds, Info and Metadata models
* allow Union[str, int] for key in Metadata.statistics (as defined in rio-tiler-pds)

e.g Create a Landsat 8 Tiler
```python
from titiler.endpoints.factory import TilerFactory, MosaicTilerFactory
from titiler.dependencies import BandsParams

from rio_tiler_pds.landsat.aws.landsat8 import L8Reader  # Not in TiTiler dependencies

from fastapi import FastAPI

app = FastAPI(title="Landsat Tiler", openapi_url="/api/v1/openapi.json")
scene = TilerFactory(
    reader=L8Reader, additional_dependency=BandsParams, router_prefix="scenes"
)
mosaic = MosaicTilerFactory(
    dataset_reader=L8Reader,
    additional_dependency=BandsParams,
    add_update=False,
    add_create=False,
    router_prefix="mosaic",
)
app.include_router(scene.router, prefix="/scenes", tags=["Scenes"])
app.include_router(mosaic.router, prefix="/mosaic", tags=["Mosaic"])
```

## 0.1a0 (2020-08-31)

**First release on pypi**

### Tiler Factory

For this release we created new Tiler Factories class which handle creation of FastAPI routers for a given rio_tiler **Readers**.

```python
from titiler.endpoints.factory import TilerFactory
from rio_tiler.io import COGReader, STACReader

from fastapi import FastAPI

app = FastAPI()

cog = TilerFactory()
app.include_router(cog.router, tags=["Cloud Optimized GeoTIFF"])
```

#### Readers / TileMatrixSets

The `titiler.endpoints.factory.TilerFactory` class will create a tiler with `Web Mercator` as uniq supported Tile Matrix Set.

For other TMS support, tiler needs to be created with `titiler.endpoints.factory.TMSTilerFactory` and with a TMS friendly reader (e.g `rio_tiler_crs.COGReader`).

**Simple tiler with only Web Mercator support**
```python
from rio_tiler.io import COGReader

from titiler.endpoints import factory
from titiler.dependencies import WebMercatorTMSParams

app = factory.TilerFactory(reader=COGReader)
assert app.tms_dependency == WebMercatorTMSParams
```

**Tiler with more TMS support (from morecantile)**
```python
from rio_tiler_crs import COGReader

from titiler.endpoints import factory
from titiler.dependencies import TMSParams

app = factory.TMSTilerFactory(reader=COGReader)
assert app.tms_dependency == TMSParams
```

### Other changes

* add mosaic support  (#17 author @geospatial-jeff)
* update to rio-tiler-crs>=3.0b* and rio-tiler>=2.0b*
* Pin fastapi version to 0.60.1
* Remove titiler.core in favor of starlette settings (#55, author @geospatial-jeff)
* Add fastapi exception handlers (#56, author @geospatial-jeff)
* Remove intermediary routers (#57, author @geospatial-jeff)
* Remove /titiler/api submodule (e.g titiler.api.utils -> titiler.utils)
* Add Cache-Control middleware. Endpoints do not define any cache-control headers. (part of #43, co-author with @geospatial-jeff)
* Add 'X-Assets' in response headers for mosaic tiles (#51)
* add cog validation via rio-cogeo (co-author with @geospatial-jeff, #37)

### Breaking changes

* default tiler to Web Mercator only
* removed cache layer for tiles
* updated html templates

```python
template_dir = pkg_resources.resource_filename("titiler", "templates")
templates = Jinja2Templates(directory=template_dir)

cog_template = templates.TemplateResponse(
    name="cog_index.html",
    context={
        "request": request,
        "tilejson": request.url_for("cog_tilejson"),
        "metadata": request.url_for("cog_metadata"),
    },
    media_type="text/html",
)

stac_template = templates.TemplateResponse(
    name="stac_index.html",
    context={
        "request": request,
        "tilejson": request.url_for("stac_tilejson"),
        "metadata": request.url_for("stac_info"),
    },
    media_type="text/html",
)
```

## Pre Pypi releases

## 2.1.2 (2020-06-24)

* add `width` & `height` parameters in API docs to force output size for part/preview endpoints.
* add `resampling_method` in API docs.

link: https://github.com/developmentseed/titiler/commit/725da5fa1bc56d8e192ae8ff0ad107493ca93378

## 2.1.1 (2020-06-22)

* add minimum fastapi version (0.54.0) and update docker config

link: https://github.com/developmentseed/titiler/commit/95b98a32ffb3274d546dd52f99a3920091029b4c

## 2.1.0 (2020-06-11)

* add `/preview`, `/crop`, `/point` endpoints

link: https://github.com/developmentseed/titiler/commit/8b63fc6b6141b9c9361c95d80897d77b5e2d47c3

## 2.0.0 (2020-06-09)

* support STAC items (#16)
* better API documentation via response models
* update UI (`/stac/viewer`, `/cog/viewer`)
* re-order OpenAPI route tags
* update documentation

link: https://github.com/developmentseed/titiler/commit/fa2cb78906b0fd88506b89bace8174969be8cd4f

## 1.0.0 (2020-06-04)

Initial release

link: https://github.com/developmentseed/titiler/commit/f4fdc02ea0235470589eeb34a4da8e5aae74e696<|MERGE_RESOLUTION|>--- conflicted
+++ resolved
@@ -1,6 +1,5 @@
 # Release Notes
 
-<<<<<<< HEAD
 ## 0.19.0 (TBD)
 
 ### Misc
@@ -24,16 +23,6 @@
 * Use `@attrs.define` instead of dataclass for factories **breaking change**
 * Use `@attrs.define` instead of dataclass for factory extensions **breaking change**
 
-### titiler.core
-
-* Renamed `BaseTilerFactory` to `BaseFactory` **breaking change**
-* Removed useless attribute in `BaseFactory` (and moved them to `TilerFactory`) **breaking change**
-
-### titiler.mosaic
-
-* Renamed `reader` attribute to `backend` in `MosaicTilerFactory`  **breaking change**
-=======
-## Unreleased
 
 * Remove all default values to the dependencies
     * `DatasetParams.unscale`: `False` -> `None` (default to `False` in rio-tiler)
@@ -64,7 +53,15 @@
     ```
 
 * Use `.as_dict()` method when passing option to rio-tiler Reader's methods to avoid parameter conflicts when using custom Readers.
->>>>>>> bce7c756
+
+### titiler.core
+
+* Renamed `BaseTilerFactory` to `BaseFactory` **breaking change**
+* Removed useless attribute in `BaseFactory` (and moved them to `TilerFactory`) **breaking change**
+
+### titiler.mosaic
+
+* Renamed `reader` attribute to `backend` in `MosaicTilerFactory`  **breaking change**
 
 ## 0.18.5 (2024-07-03)
 
