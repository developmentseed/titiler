# Release Notes

<<<<<<< HEAD
## unreleased

### titiler.core

* add `titiler.core.utils.render_image` which allow non-binary alpha band created with custom colormap. `render_image` replace `ImageData.render` method.

    ```python
    # before
    if cmap := colormap or dst_colormap:
        image = image.apply_colormap(cmap)

    if not format:
        format = ImageType.jpeg if image.mask.all() else ImageType.png

    content = image.render(
        img_format=format.driver,
        **format.profile,
        **render_params,
    )

    # now
    # render_image will:
    # - apply the colormap
    # - choose the right output format if `None`
    # - create the binary data
    content, media_type = render_image(
        image,
        output_format=format,
        colormap=colormap or dst_colormap,
        **render_params,
    )
    ```
=======
## 0.14.0 (unreleased)

### titiler.core

* replace `-` by `_` in query parameters **breaking change**
  - `coord-crs` -> `coord_crs`
  - `dst-crs` -> `dst_crs`

* replace `buffer` and `color_formula` endpoint parameters by external dependencies (`BufferParams` and `ColorFormulaParams`)

### titiler.extension

* rename `geom-densify-pts` to `geometry_densify` **breaking change**
* rename `geom-precision` to `geometry_precision` **breaking change**


## 0.13.3 (2023-08-27)

* fix Factories `url_for` method and avoid changing `Request.path_params` object

## 0.13.2 (2023-08-24)

### titiler.extensions

* replace mapbox-gl by maplibre
* replace Stamen by OpenStreetMap tiles
* simplify band selection handling (author @tayden, https://github.com/developmentseed/titiler/pull/688)
>>>>>>> f894c886

## 0.13.1 (2023-08-21)

### titiler.core

* fix `LowerCaseQueryStringMiddleware` unexpectedly truncating query parameters (authors @jthetzel and @jackharrhy, @https://github.com/developmentseed/titiler/pull/677)

## titiler.application

* add `cors_allow_methods` in `ApiSettings` to control the CORS allowed methods (author @ubi15, https://github.com/developmentseed/titiler/pull/684)

## 0.13.0 (2023-07-27)

* update core requirements to libraries using pydantic **~=2.0**

### titiler.core

* update requirements:
  * fastapi `>=0.95.1` --> `>=0.100.0`
  * pydantic `~=1.0` --> `~=2.0`
  * rio-tiler `>=5.0,<6.0` --> `>=6.0,<7.0`
  * morecantile`>=4.3,<5.0` --> `>=5.0,<6.0`
  * geojson-pydantic `>=0.4,<0.7` --> `>=1.0,<2.0`
  * typing_extensions `>=4.6.1`

### titiler.extension

* update requirements:
  * rio-cogeo `>=4.0,<5.0"` --> `>=5.0,<6.0"`

### titiler.mosaic

* update requirements:
  * cogeo-mosaic `>=6.0,<7.0` --> `>=7.0,<8.0`

### titiler.application

* use `/api` and `/api.html` for documentation (instead of `/openapi.json` and `/docs`)
* update landing page

## 0.12.0 (2023-07-17)

* use `Annotated` Type for Query/Path parameters
* replace variable `TileMatrixSetId` by `tileMatrixSetId`

### titiler.core

* update FastAPI dependency to `>=0.95.1`
* set `pydantic` dependency to `~=1.0`
* update `rio-tiler` dependency to `>=5.0,<6.0`
* update TMS endpoints to match OGC Tiles specification

### titiler.extensions

* use TiTiler's custom JSONResponse for the `/validate` endpoint to avoid issue when COG has `NaN` nodata value
* update `rio-cogeo` dependency to `>=4.0,<5.0`
* update `rio-stac` requirement to `>=0.8,<0.9` and add `geom-densify-pts` and `geom-precision` options

## titiler.mosaic

* update `cogeo-mosaic` dependency to `>=6.0,<7.0`
* remove `titiler.mosaic.resources.enum.PixelSelectionMethod` and use `rio_tiler.mosaic.methods.PixelSelectionMethod`
* allow more TileMatrixSet (than only `WebMercatorQuad`)

## 0.11.7 (2023-05-18)

### titiler.core

* make HTML `templates` configurable in the factories
* rename `index.html` to `map.html`
* rename `dependencies.CRSParams` to `dependencies.CoordCRSParams`
* add `dst-crs` option for `/preview` and `/crop` endpoints to specify the output Coordinate Reference System.

### titiler.mosaic

* make HTML `templates` configurable in the factories

### titiler.extensions

* make HTML `templates` configurable in the factories
* rename `cog_index.html` to `cog_viewer.html`
* rename `stac_index.html` to `stac_viewer.html`
* add `zoom to point` in `stac` and `cog` viewers (author @dchirst, https://github.com/developmentseed/titiler/pull/614)

## 0.11.6 (2023-04-14)

* Allow a default `rescale` parameter to be set via a dependency (author @samn, https://github.com/developmentseed/titiler/pull/619)
* add `coord-crs` parameter for `/point`, `/part` and `/feature` endpoints

## 0.11.5 (2023-03-22)

* fix `TerrainRGB` (change interval from `1.0` to `0.1`)

## 0.11.4 (2023-03-20)

* set FastAPI version lower than 0.95 (https://github.com/tiangolo/fastapi/discussions/9278)

## 0.11.3 (2023-03-14)

* handle dateline crossing dataset in COG/STAC Viewer
* update Factories `url_for` method to make sure we return a string (https://github.com/developmentseed/titiler/pull/607)

## 0.11.2 (2023-03-08)

* Add OSM background in `/map` viewer when using WebMercator TMS

## 0.11.1 (2023-03-01)

* no change since 0.11.1a0

## 0.11.1a0 (2023-03-01)

* switch to `hatch` and `pdm-pep517` as build system and use `pyproject.toml` for python module metadata
* switch to `ruff` for python linting
* update pre-commit configuration
* documentation fixes 🙏 (authors @jthetzel, @neilsh)
* fix documentation about `asset_bidx`

### titiler.core

* Algorithm change, make terrainrgb interval and baseval floats to support more quantizers (author @AndrewAnnex, https://github.com/developmentseed/titiler/pull/587)
* update `rio-tiler` minimum version to `4.1.6`
* Apply colormap before defining image output format (when not provided)

### titiler.mosaic

* Apply colormap before defining image output format (when not provided)

## 0.11.0 (2023-01-27)

* add `titiler.extensions` package (`cogValidateExtension`, `stacExtension`, `cogViewerExtension`,  `stacViewerExtension`, `wmsExtension`)

### titiler.mosaic

* update `cogeo-mosaic` version requirement to `>=5.0,<5.2` (allow using `az://` prefix from uri)
* add `MOSAIC_STRICT_ZOOM` environment variable to control if the application should allow fetching tiles outside mosaic min/max zooms

**breaking change**

### titiler.core

* add `extensions` option to the `BaseTilerFactory` to specify a list of extension we want to register. Each extension will be then registered in the `__post_init__` object creation step.
* remove `BaseHTTPMiddleware` class inheritance for middleware (write pure ASGI middleware)

### titiler.application

* uses Extension to add more endpoints to default `titiler.core` factories
* move all `viewer` code into `titiler.extensions`
* add `/cog/stac` endpoint from `titiler.extension.stacExtension` to create STAC Items from raster dataset

### titiler.mosaic

* removed deprecated *empty* path (`/` is the correct route path, which enable prefixed and non-prefixed mosaic application)

## 0.10.2 (2022-12-17)

* fix issue with new morecantile version
* replace path parameter in `router_prefix` in `BaseTilerFactory.url_for`

## 0.10.1 (2022-12-15)

* update `/map` endpoint and template to support multiple TMS (https://github.com/developmentseed/titiler/pull/560)

## 0.10.0 (2022-12-09)

**breaking change**

* Simplify dependency requirements for titiler.mosaic and titiler.application and using `=={currentVersion}`

### titiler.core

* fix the `wmts.xml` template to work with non-epsg based CRS

### titiler.application

* fix titiler.application viewer when using dataset with band name in metadata

## 0.9.0 (2022-12-05)

### titiler.core

* add `default_tms` in `BaseTilerFactory` to set the default TMS identifier supported by the tiler (e.g `WebMercatorQuad`)

## 0.8.1 (2022-12-01)

### titiler.core

* remove useless `titiler.core.version` file

## 0.8.0 (2022-12-01)

* remove python 3.7 support
* add python 3.10 and 3.11 in CI

### titiler.core

* update FastAPI requirement to `>=0.87`
* update rio-tiler requirement to `>=4.1,<4.2`
* remove `rescale` and `color_formula` from the `post_process` dependency
* add `algorithm` support and introduce new `algorithm` and `algorithm_params` query parameters

**breaking changes**

* remove `timing headers` and `titiler.core.utils` submodule
* remove `asset_expression` (except in `/asset_statistics` endpoint) (see https://cogeotiff.github.io/rio-tiler/v4_migration/#multibasereader-expressions)
* update Point output model to include `band_names`
* histogram and info band names are prefixed with `b` (e.g `b1`) (ref: https://cogeotiff.github.io/rio-tiler/v4_migration/#band-names)
* add `/map` endpoint in TilerFactory to display tiles given query-parameters
* remove `TMSParams` and `WebMercatorTMSParams` dependencies.
* replace `TilerFactory.tms_dependency` attribute by `TilerFactory.supported_tms`. This attribute gets a `morecantile.defaults.TileMatrixSets` store and will create the tms dependencies dynamically
* replace `TMSFactory.tms_dependency` attribute by `TMSFactory.supported_tms`. This attribute gets a `morecantile.defaults.TileMatrixSets` store and will create the tms dependencies dynamically
* move `stats_dependency` and `histogram_dependency` from `BaseTilerFactory` to `TilerFactory`
* per rio-tiler changes, `;` has be to used in expression to indicate multiple bands. `b1*2,b2+b3,b1/b3` -> `b1*2;b2+b3;b1/b3`

### titiler.mosaic

* update cogeo-mosaic requirement to `>=4.2,<4.3`

**breaking changes**

* remove `timing headers`
* replace `MosaicTilerFactory.tms_dependency` attribute by `MosaicTilerFactory.supported_tms`. This attribute gets a `morecantile.defaults.TileMatrixSets` store and will create the tms dependencies dynamically

### titiler.application

* code simplification by removing custom code and submodules from endpoints

**breaking changes**

* remove custom TMS and custom Colormap dependencies
* remove middleware submodule


## 0.7.1 (2022-09-21)

### titiler.mosaic

* add `pixel_selection_dependency` options in `MosaicTilerFactory` to allow default method override (author @samn, https://github.com/developmentseed/titiler/pull/495)

### titiler.application

* allow `interval` colormaps in titiler.application

### Helm charts

* Check Charts workflow added for the Helm charts testing (author @emmanuelmathot, https://github.com/developmentseed/titiler/pull/495)

## 0.7.0 (2022-06-08)

* add `environment_dependency` option in `BaseTilerFactory` to define GDAL environment at runtime.
* remove `gdal_config` option in `BaseTilerFactory` **breaking**

```python
# before
router = TilerFactory(gdal_config={"GDAL_DISABLE_READDIR_ON_OPEN": "FALSE"}).router

# now
router = TilerFactory(environment_dependency=lambda: {"GDAL_DISABLE_READDIR_ON_OPEN": "FALSE"}).router


class ReaddirType(str, Enum):

    false = "false"
    true = "true"
    empty_dir = "empty_dir"


# or at endpoint call. The user could choose between false/true/empty_dir
def gdal_env(disable_read: ReaddirType = Query(ReaddirType.false)):
    return {"GDAL_DISABLE_READDIR_ON_OPEN": disable_read.value.upper()}

router = TilerFactory(environment_dependency=gdal_env).router
```

### titiler.application

* update `starlette-cramjam` requirement

## 0.6.0 (2022-05-13)

* no change since `0.6.0a2`

## 0.6.0a2 (2022-05-11)

* revert to `setup.py` + `setuptools` instead of `pyproject.toml` + `flit` because it broke namespace packages (https://github.com/developmentseed/titiler/pull/472)

## 0.6.0a1 (2022-05-11)

### titiler.core

* remove logging in error `exception_handler_factory`
* add optional `reader_dependency` to enable passing `Reader`'s option defined by Query/Header/Path parameters.
* switch to `pyproject.toml`
* move version definition in `titiler.core.__version__` **breaking**
* Include all values for a query param in `LowerCaseQueryStringMiddleware` (author @samn, https://github.com/developmentseed/titiler/pull/464)

### titiler.mosaic

* add optional `backend_dependency` to enable passing `Backend`'s option defined by Query/Header/Path parameters.
* remove `backend_options` MosaicTilerFactory argument in favor of the use of `backend_dependency` **breaking**
* switch to `pyproject.toml`
* move version definition in `titiler.mosaic.__version__` **breaking**

### titiler.application

* Fix frontend to handle anti-meridian crossing data
* switch to `pyproject.toml`
* move version definition in `titiler.application.__version__` **breaking**

## 0.5.1 (2022-03-07)

* add `cachecontrol_max_http_code` option to `CacheControlMiddleware` to avoid adding cache-control headers for API errors (Author @sharkinsspatial, https://github.com/developmentseed/titiler/pull/444)

## 0.5.0 (2022-02-22)

* update rio-tiler/morecantile/rio-cogeo/cogeo-mosaic versions
* add MultiBaseTilerFactory `/asset_statistics` which will return *per asset* statistics. Returns response in form of `Dict[{asset name}, Dict[{band name}, BandStatistics]]`

**breaking change**

* Multi-band expression now uses semicolon `;` instead of colon (`,`) as separator. Note: proper urlencoding might be needed.

```python
# before
expression = "b1+b2,b2"

# new
expression = "b1+b2;b2"
```

* MultiBaseTilerFactory `/statistics` now returns *merged* statistics in form of `Dict[{asset_band or expression}, BandStatistics]` (instead of `Dict[{asset name}, Dict[{band name}, BandStatistics]]`)

```python
# before
response = httpx.get(f"/stac/statistics?url=item.json").json()
print(response)
>>> {
    "asset1": {
        "1": {
            "min": ...,
            "max": ...,
            ...
        },
        "2": {
            "min": ...,
            "max": ...,
            ...
        }
    }
}

# now
response = httpx.get(f"/stac/statistics?url=item.json").json()
print(response)
>>> {
    "asset1_1": {
        "min": ...,
        "max": ...,
        ...
    },
    "asset1_2": {
        "min": ...,
        "max": ...,
        ...
    },
}
```

## 0.4.3 (2022-02-08)

* add tile `buffer` option to match rio-tiler tile options (https://github.com/developmentseed/titiler/pull/427)

## 0.4.2 (2022-01-25)

### titiler.core

* update minimum FastAPI version to `>=0.73` (https://github.com/developmentseed/titiler/pull/425)

## 0.4.1 (2022-01-25)

### titiler.core

* update type information for the factory `colormap_dependency`

### k8s
* Update ingress k8s templates to be compatible with latest resource types versions (https://github.com/developmentseed/titiler/pull/425

## 0.4.0 (2021-11-30)

* rename `Dockerfile` to `Dockerfile.gunicorn`
* switch default docker image to python3.9
* add `Dockerfile.uvicorn`

### titiler.core

* update `rio-tiler` version requirement to `>=3.0`

### titiler.mosaic

* update `cogeo-mosaic` version to `>=4.0`

## 0.4.0a2 (2021-11-24)

### titiler.core

* update `rio-tiler` version (>=3.0.0a6) with new colormap types information and base classes
* remove `additional_dependency` attribute in `BaseTileFactory`. This also remove `**kwargs` in endpoints **breaking**
* remove `reader_options` attribute in `BaseTileFactory` **breaking**
* `tms_dependency` default to `titiler.core.dependencies.TMSParams` which should supports all morecantile's TMS.
* add `route_dependencies` attribute to `BaseTilerFactory` to allow customizing route dependencies (author @alukach, https://github.com/developmentseed/titiler/pull/406)

### titiler.mosaic

* update `cogeo-mosaic` version (>=4.0.0a2) with updated Backend type hints information

## 0.4.0a1 (2021-11-12)

* fix titiler packages cross dependencies

## 0.4.0a0 (2021-11-12)

* remove python 3.6 supports (related to morecantile/pyproj update)

### titiler.core

* update `rio-tiler/morecantile` requirement (>=3.0)
* remove `utils.bbox_to_feature` (replaced by geojson_pydantic native function `Feature(geometry=Polygon.from_bounds(*bounds), properties=info)`)
* remove `utils.data_stats` (replaced by rio-tiler new statistics method)
* remove `metadata` endpoints  **breaking API**
* update `statistics` endpoints with histogram options
* update `statistics` endpoint responses **breaking API**
* remove `band_expression` in `BandsExprParams` dependency **breaking API**
* remove `morecantile` requirement definition in setup.py and defers to rio-tiler supported version
* update `titiler.core.dependencies.DefaultDependency` (allows dict unpacking and remove `.kwargs`) **breaking API**
* use standard for List in QueryParameter (e.g `bidx=1&bidx=2&bidx` instead of `bidx=1,2,3`) **breaking API**
* add `asset_bidx` query parameter in replacement of `bidx` in MultiBaseFactory dependencies and switch to new format: `{asset name}|{bidx,bidx,bidx}` **breaking API**
* update `asset_expression` to the new format: `{asset name}|{expression}` (e.g `data|b1+b2`) **breaking API**
* update `assets` QueryParameter to List (e.g `assets=COG&assets=Data`) **breaking API**
* update `bands` QueryParameter to List (e.g `bands=B01&bands=B02`) **breaking API**
* split `RenderParams` dependency into:
    * `PostProcessParams`: `rescale` and `color_formula` parameters
    * `ImageRenderingParams`: `return_mask`
* add `process_dependency` attribute in `BaseTilerFactory` (defaults to `PostProcessParams`)
* use `resampling` alias instead of `resampling_method` for QueryParameter **breaking API**
* defaults to available assets if `assets` option is not provided for `MultiBaseTilerFactory` info and statistics endpoints.
* defaults to available bands if `bands` option is not provided for `MultiBandsTilerFactory` info and statistics endpoints.
* better output models definition
* keep `bounds`, `minzoom` and `maxzoom` in `/info` response
* remove `dataset` in `/info` response to better follow the Info model
* add `/statistics` endpoint by default

### titiler.mosaic

* update `cogeo-mosaic` requirement (>=4.0)
* update response from `/info` endpoint to match the model.

### titiler.application

* update viewers to match changes in titiler.core endpoints

## 0.3.12 (2021-10-20)

### titiler.core

- Update morecantile requirement to stay under `3.0` (author @robintw, https://github.com/developmentseed/titiler/pull/389)

## 0.3.11 (2021-10-07)

### titiler.application

- Update rio-cogeo requirement to stay under `3.0`

## 0.3.10 (2021-09-23)

### titiler.core

- add custom JSONResponse using [simplejson](https://simplejson.readthedocs.io/en/latest/) to allow NaN/inf/-inf values (ref: https://github.com/developmentseed/titiler/pull/374)
- use `titiler.core.resources.responses.JSONResponse` as default response for `info`, `metadata`, `statistics` and `point` endpoints (ref: https://github.com/developmentseed/titiler/pull/374)

### titiler.application

- switch to `starlette_cramjam` compression middleware (ref: https://github.com/developmentseed/titiler/issues/369)

## 0.3.9 (2021-09-07)

### titiler.core

- update FastAPI requirements to `>=0.65,<0.68` (ref: https://github.com/developmentseed/titiler/issues/366)
- surface `asset_expression` and `band_expression` in Multi*TilerFactory (ref: https://github.com/developmentseed/titiler/issues/367)

## 0.3.8 (2021-09-02)

### titiler.core

- move `titiler.application.middleware` to `titiler.core.middleware` (https://github.com/developmentseed/titiler/pull/365)

## 0.3.7 (2021-09-01)

### titiler.core

- Update the TileJSON model for better validation and to match with the specification (center is optional) (https://github.com/developmentseed/titiler/pull/363)

## 0.3.6 (2021-08-23)

### titiler.core

- fix morecantile related tests (https://github.com/developmentseed/titiler/issues/358)
- fix float parsing when datatype is float32 (https://github.com/developmentseed/rio-viz/issues/39)

### titiler.application

- fix morecantile related tests (https://github.com/developmentseed/titiler/issues/358)

## 0.3.5 (2021-08-17)

### titiler.mosaic

* add `/{z}/{x}/{y}/assets`, `/{lon},{lat}/assets`, `/{minx},{miny},{maxx},{maxy}/assets` GET endpoints to return a list of assets that intersect a given geometry (author @mackdelany, https://github.com/developmentseed/titiler/pull/351)

## 0.3.4 (2021-08-02) - **Not published on PyPi** [#355](https://github.com/developmentseed/titiler/discussions/355)

### titiler.core

* add `/crop` POST endpoint to return an image from a GeoJSON feature (https://github.com/developmentseed/titiler/pull/339)
* add `/statistics` (GET and POST) endpoints to return advanced images statistics (https://github.com/developmentseed/titiler/pull/347)

### titiler.application

* add optional `root_path` setting to specify a url path prefix to use when running the app behind a reverse proxy (https://github.com/developmentseed/titiler/pull/343)

## 0.3.3 (2021-06-29) - **Not published on PyPi** [#355](https://github.com/developmentseed/titiler/discussions/355)

### titiler.core

* fix possible bug when querystring parameter are case insensitive (https://github.com/developmentseed/titiler/pull/323)

### titiler.mosaic

* update `tilejson` and `WMTSCapabilities.xml` endpoints to allow list querystrings (as done previously in https://github.com/developmentseed/titiler/issues/319)

### titiler.application

* add `titiler.application.middleware.LowerCaseQueryStringMiddleware` to cast all query string parameter to lowercase (author @lorenzori, https://github.com/developmentseed/titiler/pull/321)

### code and repo

* move `titiler` code to `src/titiler`

## 0.3.2 (2021-05-26)

### titiler.core

* update rio-tiler dependency to `>=2.1` version and update `rescale` query-parameter (https://github.com/developmentseed/titiler/issues/319)

```
# before
# previously, rio-tiler was splitting a list of input range in tuple of 2
rescale=0,1000,0,1000,0,1000

# now
# rio-tiler 2.1 now expect sequence of tuple in form of Sequence[Tuple[Num, Num]]
rescale=0,1000&rescale=0,1000&rescale=0,1000
```

### titiler.mosaic

* update `cogeo-mosaic` version to `>=3.0,<3.1`.

### titiler.application

* re-order middlewares (https://github.com/developmentseed/titiler/issues/311)
* update rio-cogeo version to `>=2.2` and use `rio_cogeo.models` instead of custom ones.


## 0.3.1 (2021-04-27)

* add `exclude_path` options in `titiler.application.middleware.CacheControlMiddleware` to avoid adding cache-control headers to specific paths.
* allow `histogram_bins` to be a single value or a `,` delimited scalar (https://github.com/developmentseed/titiler/pull/307)
* change error status from `404` to `500` for `RasterioIOError` exception (author @kylebarron, https://github.com/developmentseed/titiler/pull/300)

    Sometimes GDAL/Rasterio can lose track of the file handler (might be related to cache issue + threading) and raise `RasterioIOError: file not found`, while the file exists for real. To avoid caching this, we changed the error code to 500 (errors >= 500 do not get `cache-control` header on titiler.application).

## 0.3.0 (2021-04-19)

* add support for `.jpg` and `.jpeg` extensions (https://github.com/developmentseed/titiler/pull/271)
* better error message when parsing the colormap value fails (https://github.com/developmentseed/titiler/pull/279)

**breaking change**

* split `titiler` into a set of namespaces packages (https://github.com/developmentseed/titiler/pull/284)

    **titiler.core**

    The `core` package host the low level tiler factories.
    ```python
    # before
    from titiler.endpoints.factory import TilerFactory

    # now
    from titiler.core.factory import TilerFactory
    ```

    **titiler.mosaic**

    The `mosaic` package is a plugin to `titiler.core` which adds support for MosaicJSON
    ```python
    # before
    from titiler.endpoints.factory import MosaicTilerFactory

    # now
    from titiler.mosaic.factory import MosaicTilerFactory
    ```

    **titiler.application**

    The `application` package is a full `ready to use` FastAPI application with support of STAC, COG and MosaicJSON.

    ```bash
    # before
    $ pip install titiler
    $ uvicorn titiler.main:app --reload

    # now
    $ pip install titiler.application uvicorn
    $ uvicorn titiler.application.main:app --reload
    ```

## 0.2.0 (2021-03-09)

* adapt for cogeo-mosaic `3.0.0rc2` and add `backend_options` attribute in MosaicTilerFactory (https://github.com/developmentseed/titiler/pull/247)
* update FastAPI requirements
* update minimal python version to 3.6
* add `**render_params.kwargs` to pass custom render params in `image.render` method (https://github.com/developmentseed/titiler/pull/259)
* Changed probe url from `/ping` to `/healthz` in k8s deployment

**breaking change**

* renamed `OptionalHeaders`, `MimeTypes` and `ImageDrivers` enums to the singular form (https://github.com/developmentseed/titiler/pull/258)
* renamed titiler.dependencies's Enums (`ColorMapName`, `ResamplingName` and `TileMatrixSetName`) to the singular form (https://github.com/developmentseed/titiler/pull/260)
* renamed `MimeType` to `MediaType` (https://github.com/developmentseed/titiler/pull/258)
* add `ColorMapParams` dependency to ease the creation of custom colormap dependency (https://github.com/developmentseed/titiler/pull/252)
* renamed `PathParams` to `DatasetPathParams` and also made it a simple callable (https://github.com/developmentseed/titiler/pull/260)
* renamed `colormap` query-parameter to `colormap_name` (https://github.com/developmentseed/titiler/pull/262)
    ```
    # before
    /cog/preview.png?colormap=viridis

    # now
    /cog/preview.png?colormap_name=viridis
    ```

* use `colormap` query-parameter to pass custom colormap (https://github.com/developmentseed/titiler/pull/262)
    ```
    /cog/preview.png?colormap={"0": "#FFFF00FF", ...}
    ```

## 0.1.0 (2021-02-17)

* update FastAPI requirements
* add `validate` in `MosaicTilerFactory` (https://github.com/developmentseed/titiler/pull/206, author @drnextgis)
* rename `ressources` package to `resources` (https://github.com/developmentseed/titiler/pull/210, author @drnextgis)
* renamed environment variables prefixes for API and STACK configurations: `TITILER_STACK` as prefix to CDK and `TITILER_API` as prefix to API (https://github.com/developmentseed/titiler/pull/211, author @fredliporace)
* remove MosaicTilerFactory `create` and `update` endpoints (https://github.com/developmentseed/titiler/pull/218)
* deleted `titiler.models.mosaics` because the models are not used anymore (https://github.com/developmentseed/titiler/pull/221)
* update rio-tiler and cogeo-mosaic minimal versions (https://github.com/developmentseed/titiler/pull/220, https://github.com/developmentseed/titiler/pull/213)
* move STAC related dependencies to `titiler.dependencies (https://github.com/developmentseed/titiler/pull/225)
* add `rio_tiler.io.MultiBandReader` bands dependencies (https://github.com/developmentseed/titiler/pull/226)
* add `MultiBaseTilerFactory` and `MultiBandTilerFactory` custom tiler factories (https://github.com/developmentseed/titiler/pull/230)
* Update STAC tiler to use the new `MultiBaseTilerFactory` factory
* depreciate *empty* GET endpoint for MosaicTilerFactory read (https://github.com/developmentseed/titiler/pull/232)
* better `debug` configuration and make reponse headers metadata optional (https://github.com/developmentseed/titiler/pull/232)

**breaking change**

* update `titiler.dependencies.AssetsBidxParams` to make `asset` a required parameter (https://github.com/developmentseed/titiler/pull/230
* the STAC `/info` endpoint now expect the `assets` parameter to be passed. To ge the list of available assets we added a new `/assets` endpoint within the tiler factory
* remove `COGReader` as default `reader` in `titiler.endpoints.factory.BaseTilerFactory`

## 0.1.0a14 (2021-01-05)

* add `rio_tiler.errors.MissingBands` in known errors.
* add `titiler.endpoints.factory.TMSFactory` to enable custom TMS endpoints.
* **breaking** rename `BaseFactory` to `BaseTilerFactory` in `titiler.endpoints.factory`

## 0.1.0a13 (2020-12-20)

* allow `API_DISABLE_{COG/STAC/MOSAIC}` environment variables to control default endpoints in titiler main app (https://github.com/developmentseed/titiler/issues/156)
* add `overwriting=False/True` on MosaicJSON creation (https://github.com/developmentseed/titiler/issues/164)
* add `gdal_config` option to Tiler factories to replace custom `APIRoute` class (https://github.com/developmentseed/titiler/issues/168)
* add `info.geojson` endpoint to return dataset info as a GeoJSON feature (https://github.com/developmentseed/titiler/issues/166)
* update `rio-tiler`, `cogeo-mosaic` and optional dependencies

## 0.1.0a12 (2020-11-18)

* require `rio-tiler>=2.0.0rc2`
* update Enums for Image types. (**breaking**)
* Add more output datatype (jpeg2000, pngraw)
* add `width/height` in `/crop` endpoint path

```
/crop/{minx},{miny},{maxx},{maxy}.{format}
/crop/{minx},{miny},{maxx},{maxy}/{width}x{height}.{format}
```

## 0.1.0a11.post1 (2020-11-12)

* relax version for rio-tiler and cogeo-mosaic

```python
"rio-cogeo~=2.0"
"rio-tiler>=2.0.0rc1,<2.1"
"cogeo-mosaic>=3.0.0a17,<3.1"
```

## 0.1.0a11 (2020-11-12)

* split `tile()` for `MosaicTilerFactory` method (https://github.com/developmentseed/titiler/issues/147)

## 0.1.0a10 (2020-11-09)

* update for rio-tiler==2.0.0rc1, cogeo-mosaic==3.0.0a17 and morecantile==2.0
* split `tile()` factory method (https://github.com/developmentseed/titiler/issues/141, author @fredliporace)

## 0.1.0a9 (2020-10-26)

* avoid changing mutable TMS and Colormap list by using deepcopy.
* quiet/turn off logs
* add logger middleware (https://github.com/developmentseed/titiler/pull/139)

## 0.1.0a8 (2020-10-13)

* update for rio-tiler 2.0.0b17, which now support TMS (morecantile) by default.
* update fastapi minimum version to 0.61

**breaking changes**

* removed TMSTilerFactory (because default reader built with rio_tiler BaseReader should support TMS).

Note: We changed the versioning scheme to `{major}.{minor}.{path}{pre}{prenum}`

## 0.1.0-alpha.7 (2020-10-13)

* remove `pkg_resources` (https://github.com/pypa/setuptools/issues/510)

## 0.1.0-alpha.6 (2020-10-05)

* refactor CacheControl Middleware
* rename headers value `X-Server-Timings` to `Server-Timing`.
* add `total;dur={}` in response header `Server-Timing`, using new `titiler.middleware.TotalTimeMiddleware` middleware (113)

```python
from titiler.middleware import CacheControlMiddleware, TotalTimeMiddleware
from fastapi import FastAPI

app.add_middleware(CacheControlMiddleware, cachecontrol="public, max-age=3600")
app.add_middleware(TotalTimeMiddleware)
```

* Add Brotli compression support (#126, author @kylebarron)
* Numerous fix to CDK app.py (co-author @kylebarron)

## 0.1.0-alpha.5 (2020-09-22)

* exclude `tests/` an `stack/` in titiler python package.
* add `EPSG6933` in TMS

**breaking changes**
* [FACTORY] the `additional_dependency` should be a Callable which return a dict.

    ```python
    @dataclass  # type: ignore
    class BaseFactory(metaclass=abc.ABCMeta):
        """BaseTiler Factory."""
        ...
        # provide custom dependency
        additional_dependency: Callable[..., Dict] = field(default=lambda: dict())
    ```

    ```python
    def AssetsParams(
        assets: Optional[str] = Query(
            None,
            title="Asset indexes",
            description="comma (',') delimited asset names (might not be an available options of some readers)",
        )
    ) -> Dict:
        """Assets Dependency."""
        kwargs = {}
        if assets:
            kwargs["assets"] = assets.split(",")
        return kwargs
    ```
* [FACTORY] remove `_` prefix in factory methods (e.g `_tile` -> `tile`)
* [FACTORY] refactor dependencies to better align with rio_tiler.io.BaseReader method definition.

    Example:

    In the `metadata`, the `MetadataParams` will be used to pass `pmin` and `pmax` because they are the only
    required parameters for the metadata method. All other params will be passed to a `kwargs` dict.

    ```python
    @dataclass
    class MetadataParams(DefaultDependency):
        """Common Metadada parameters."""
        # Required params
        pmin: float = Query(2.0, description="Minimum percentile")
        pmax: float = Query(98.0, description="Maximum percentile")
        # Optional parameters
        bidx: Optional[str] = Query(
            None, title="Band indexes", description="comma (',') delimited band indexes",
        )
        ...
        def __post_init__(self):
            """Post Init."""

            if self.bidx is not None:
                self.kwargs["indexes"] = tuple(
                    int(s) for s in re.findall(r"\d+", self.bidx)
                )
        ...

    # metadata method in factory
    def metadata(
        src_path=Depends(self.path_dependency),
        metadata_params=Depends(self.metadata_dependency),
        kwargs: Dict = Depends(self.additional_dependency),
    ):
        """Return metadata."""
        reader = src_path.reader or self.reader
        with reader(src_path.url, **self.reader_options) as src_dst:
            info = src_dst.metadata(
                metadata_params.pmin,
                metadata_params.pmax,
                **metadata_params.kwargs,
                **kwargs,
            )
        return info
    ```
* [FACTORY] refactor dependencies definition
    ```python
    @dataclass  # type: ignore
    class BaseFactory(metaclass=abc.ABCMeta):
        """BaseTiler Factory."""

        reader: default_readers_type = field(default=COGReader)
        reader_options: Dict = field(default_factory=dict)

        # FastAPI router
        router: APIRouter = field(default_factory=APIRouter)

        # Path Dependency
        path_dependency: Type[PathParams] = field(default=PathParams)

        # Rasterio Dataset Options (nodata, unscale, resampling)
        dataset_dependency: default_deps_type = field(default=DatasetParams)

        # Indexes/Expression Dependencies
        layer_dependency: default_deps_type = field(default=BidxExprParams)

        # Image rendering Dependencies
        render_dependency: default_deps_type = field(default=RenderParams)

        # TileMatrixSet dependency
        tms_dependency: Callable[..., TileMatrixSet] = WebMercatorTMSParams

        # provide custom dependency
        additional_dependency: Callable[..., Dict] = field(default=lambda: dict())
    ```

* remove `PathParams.reader` attribute. This option was not used and would have been technically difficult to use.
    ```python
    @dataclass
    class PathParams:
        """Create dataset path from args"""

        url: str = Query(..., description="Dataset URL")
    ```


## 0.1.0-alpha.4 (2020-09-14)

* Update `.npy` output format to follow the numpyTile format (#103)

    ```python
    import numpy
    import requests
    from io import BytesIO

    endpoint = ...
    url = "https://opendata.digitalglobe.com/events/mauritius-oil-spill/post-event/2020-08-12/105001001F1B5B00/105001001F1B5B00.tif"

    r = requests.get(f"{endpoint}/cog/tiles/14/10818/9146.npy",
        params = {
            "url": url,
        }
    )
    data = numpy.load(BytesIO(r.content))
    print(data.shape)
    > (4, 256, 256)
    ```

* Add `titiler.custom.routing.apiroute_factory`. This function enable the creation of custom fastapi.routing.APIRoute class with `rasterio.Env()` block.

    ```python
    from fastapi import FastAPI, APIRouter
    from rasterio._env import get_gdal_config
    from titiler.custom.routing import apiroute_factory

    app = FastAPI()
    route_class = apiroute_factory({"GDAL_DISABLE_READDIR_ON_OPEN": "FALSE"})
    router = APIRouter(route_class=route_class)

    @router.get("/simple")
    def simple():
        """should return FALSE."""
        res = get_gdal_config("GDAL_DISABLE_READDIR_ON_OPEN")
        return {"env": res}

    app.include_router(router)
    ```

    Note: This has only be tested for python 3.6 and 3.7.


## 0.1.0-alpha.3 (2020-09-03)

* add custom `url_for` method in TilerFactory to retrieve `prefixed` endpoint URL (#95)
* remove magic `titiler.dependencies.PathParams` mosaicid path translation, where a user could pass `url=mosaicid://` to the endpoint.
* switch to `pydantic.BaseSettings` for FastAPI application setting management.

    List of Settings:

    ```python
    name: str = "titiler"
    cors_origins: str = "*"
    cachecontrol: str = "public, max-age=3600"
    ```

API Settings can now be set by adding a `.env` file in your local project or by setting environment variables (e.g `API_CORS_ORIGIN="https://mywebsite.com/*"`)

## 0.1.0-alpha.2 (2020-09-01)

* add Transform and CRS information in `/part` GeoTIFF output
* pin **rio-tiler-crs** to `>=3.0b4,<3.1` and **cogeo-mosaic** to `>=3.0a10,<3.1`

## 0.1.0-alpha.1 (2020-09-01)

* rename titiler.models.cog.py to titiler.models.dataset.py
* remove cog* prefix to Bounds, Info and Metadata models
* allow Union[str, int] for key in Metadata.statistics (as defined in rio-tiler-pds)

e.g Create a Landsat 8 Tiler
```python
from titiler.endpoints.factory import TilerFactory, MosaicTilerFactory
from titiler.dependencies import BandsParams

from rio_tiler_pds.landsat.aws.landsat8 import L8Reader  # Not in TiTiler dependencies

from fastapi import FastAPI

app = FastAPI(title="Landsat Tiler", openapi_url="/api/v1/openapi.json")
scene = TilerFactory(
    reader=L8Reader, additional_dependency=BandsParams, router_prefix="scenes"
)
mosaic = MosaicTilerFactory(
    dataset_reader=L8Reader,
    additional_dependency=BandsParams,
    add_update=False,
    add_create=False,
    router_prefix="mosaic",
)
app.include_router(scene.router, prefix="/scenes", tags=["Scenes"])
app.include_router(mosaic.router, prefix="/mosaic", tags=["Mosaic"])
```

## 0.1a0 (2020-08-31)

**First release on pypi**

### Tiler Factory

For this release we created new Tiler Factories class which handle creation of FastAPI routers for a given rio_tiler **Readers**.

```python
from titiler.endpoints.factory import TilerFactory
from rio_tiler.io import COGReader, STACReader

from fastapi import FastAPI

app = FastAPI()

cog = TilerFactory()
app.include_router(cog.router, tags=["Cloud Optimized GeoTIFF"])
```

#### Readers / TileMatrixSets

The `titiler.endpoints.factory.TilerFactory` class will create a tiler with `Web Mercator` as uniq supported Tile Matrix Set.

For other TMS support, tiler needs to be created with `titiler.endpoints.factory.TMSTilerFactory` and with a TMS friendly reader (e.g `rio_tiler_crs.COGReader`).

**Simple tiler with only Web Mercator support**
```python
from rio_tiler.io import COGReader

from titiler.endpoints import factory
from titiler.dependencies import WebMercatorTMSParams

app = factory.TilerFactory(reader=COGReader)
assert app.tms_dependency == WebMercatorTMSParams
```

**Tiler with more TMS support (from morecantile)**
```python
from rio_tiler_crs import COGReader

from titiler.endpoints import factory
from titiler.dependencies import TMSParams

app = factory.TMSTilerFactory(reader=COGReader)
assert app.tms_dependency == TMSParams
```

### Other changes

* add mosaic support  (#17 author @geospatial-jeff)
* update to rio-tiler-crs>=3.0b* and rio-tiler>=2.0b*
* Pin fastapi version to 0.60.1
* Remove titiler.core in favor of starlette settings (#55, author @geospatial-jeff)
* Add fastapi exception handlers (#56, author @geospatial-jeff)
* Remove intermediary routers (#57, author @geospatial-jeff)
* Remove /titiler/api submodule (e.g titiler.api.utils -> titiler.utils)
* Add Cache-Control middleware. Endpoints do not define any cache-control headers. (part of #43, co-author with @geospatial-jeff)
* Add 'X-Assets' in response headers for mosaic tiles (#51)
* add cog validation via rio-cogeo (co-author with @geospatial-jeff, #37)

### Breaking changes

* default tiler to Web Mercator only
* removed cache layer for tiles
* updated html templates

```python
template_dir = pkg_resources.resource_filename("titiler", "templates")
templates = Jinja2Templates(directory=template_dir)

cog_template = templates.TemplateResponse(
    name="cog_index.html",
    context={
        "request": request,
        "tilejson": request.url_for("cog_tilejson"),
        "metadata": request.url_for("cog_metadata"),
    },
    media_type="text/html",
)

stac_template = templates.TemplateResponse(
    name="stac_index.html",
    context={
        "request": request,
        "tilejson": request.url_for("stac_tilejson"),
        "metadata": request.url_for("stac_info"),
    },
    media_type="text/html",
)
```

## Pre Pypi releases

## 2.1.2 (2020-06-24)

* add `width` & `height` parameters in API docs to force output size for part/preview endpoints.
* add `resampling_method` in API docs.

link: https://github.com/developmentseed/titiler/commit/725da5fa1bc56d8e192ae8ff0ad107493ca93378

## 2.1.1 (2020-06-22)

* add minimum fastapi version (0.54.0) and update docker config

link: https://github.com/developmentseed/titiler/commit/95b98a32ffb3274d546dd52f99a3920091029b4c

## 2.1.0 (2020-06-11)

* add `/preview`, `/crop`, `/point` endpoints

link: https://github.com/developmentseed/titiler/commit/8b63fc6b6141b9c9361c95d80897d77b5e2d47c3

## 2.0.0 (2020-06-09)

* support STAC items (#16)
* better API documentation via response models
* update UI (`/stac/viewer`, `/cog/viewer`)
* re-order OpenAPI route tags
* update documentation

link: https://github.com/developmentseed/titiler/commit/fa2cb78906b0fd88506b89bace8174969be8cd4f

## 1.0.0 (2020-06-04)

Initial release

link: https://github.com/developmentseed/titiler/commit/f4fdc02ea0235470589eeb34a4da8e5aae74e696<|MERGE_RESOLUTION|>--- conflicted
+++ resolved
@@ -1,9 +1,14 @@
 # Release Notes
 
-<<<<<<< HEAD
-## unreleased
-
-### titiler.core
+## 0.14.0 (unreleased)
+
+### titiler.core
+
+* replace `-` by `_` in query parameters **breaking change**
+  - `coord-crs` -> `coord_crs`
+  - `dst-crs` -> `dst_crs`
+
+* replace `buffer` and `color_formula` endpoint parameters by external dependencies (`BufferParams` and `ColorFormulaParams`)
 
 * add `titiler.core.utils.render_image` which allow non-binary alpha band created with custom colormap. `render_image` replace `ImageData.render` method.
 
@@ -33,16 +38,6 @@
         **render_params,
     )
     ```
-=======
-## 0.14.0 (unreleased)
-
-### titiler.core
-
-* replace `-` by `_` in query parameters **breaking change**
-  - `coord-crs` -> `coord_crs`
-  - `dst-crs` -> `dst_crs`
-
-* replace `buffer` and `color_formula` endpoint parameters by external dependencies (`BufferParams` and `ColorFormulaParams`)
 
 ### titiler.extension
 
@@ -61,7 +56,6 @@
 * replace mapbox-gl by maplibre
 * replace Stamen by OpenStreetMap tiles
 * simplify band selection handling (author @tayden, https://github.com/developmentseed/titiler/pull/688)
->>>>>>> f894c886
 
 ## 0.13.1 (2023-08-21)
 
