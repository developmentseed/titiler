# Release Notes

<<<<<<< HEAD
## Unreleased

* remove all default values to the dependencies
    * `DatasetParams.unscale`: `False` -> `None` (default to `False` in rio-tiler)
    * `DatasetParams.resampling_method`: `nearest` -> `None` (default to `nearest` in rio-tiler)
    * `DatasetParams.reproject_method`: `nearest` -> `None` (default to `nearest` in rio-tiler)
    * `ImageRenderingParams.add_mask`: `True` -> `None` (default to `True` in rio-tiler)
    * `StatisticsParams.categorical`: `False` -> `None` (default to `False` in rio-tiler)

* add `kwargs` property to the `DefaultDependency` class. The `kwargs` property will return a `Dict` with only `non-None` values.

    ```python
    from typing import Optional
    from titiler.core.dependencies import DefaultDependency
    from dataclasses import dataclass

    @dataclass
    class Deps(DefaultDependency):
        value: Optional[int] = None

    print({**Deps()})
    >> {'value': None}

    Deps().kwargs
    >> {}

    Deps(value=1).kwargs
    >> {'value': 1}
    ```

* use `.kwargs` property when passing option to rio-tiler methods to enable
=======
## 0.18.5 (2024-07-03)

* Set version requirement for FastAPI to `>=0.111.0`

## 0.18.4 (2024-06-26)

* fix Tiles URL encoding for WMTSCapabilities XML document
>>>>>>> a03de921

## 0.18.3 (2024-05-20)

* fix `WMTSCapabilities.xml` response for ArcMap compatibility
    * replace `Cloud Optimized GeoTIFF` with dataset URL or `TiTiler` for the *ows:ServiceIdentification* **title**
    * replace `cogeo` with `Dataset` for the `layer` *ows:Identifier*

## 0.18.2 (2024-05-07)

* move to `fastapi-slim` to avoid unwanted dependencies (author @n8sty, https://github.com/developmentseed/titiler/pull/815)

## 0.18.1 (2024-04-12)

### titiler.core

* fix `TerrainRGB` algorithm name (author @JinIgarashi, https://github.com/developmentseed/titiler/pull/804)
* add more tests for `RescalingParams` and `HistogramParams` dependencies
* make sure to return *empty* content for `204` Error code

## 0.18.0 (2024-03-22)

### titiler.core

* Add `ColorMapFactory` to create colorMap metadata endpoints (https://github.com/developmentseed/titiler/pull/796)
* **Deprecation** remove default `WebMercatorQuad` tile matrix set in `/tiles`, `/tilesjson.json`, `/map` and `/WMTSCapabilities.xml` endpoints (https://github.com/developmentseed/titiler/pull/802)

    ```
    # Before
    /tiles/{z}/{x}/{y}
    /tilejson.json
    /map
    /WMTSCapabilities.xml

    # Now
    /tiles/WebMercatorQuad/{z}/{x}/{y}
    /WebMercatorQuad/tilejson.json
    /WebMercatorQuad/map
    /WebMercatorQuad/WMTSCapabilities.xml
    ```

* **Deprecation** `default_tms` attribute in `BaseTilerFactory` (because `tileMatrixSetId` is now required in endpoints).

### titiler.mosaic

* **Deprecation** remove default `WebMercatorQuad` tile matrix set in `/tiles`, `/tilesjson.json`, `/map` and `/WMTSCapabilities.xml` endpoints (https://github.com/developmentseed/titiler/pull/802)

    ```
    # Before
    /tiles/{z}/{x}/{y}
    /tilejson.json
    /map
    /WMTSCapabilities.xml

    # Now
    /tiles/WebMercatorQuad/{z}/{x}/{y}
    /WebMercatorQuad/tilejson.json
    /WebMercatorQuad/map
    /WebMercatorQuad/WMTSCapabilities.xml
    ```

* **Deprecation** `default_tms` attribute in `MosaicTilerFactory` (because `tileMatrixSetId` is now required in endpoints).

### Misc

* add `request` as first argument in `TemplateResponse` to adapt with latest starlette version

## 0.17.3 (2024-03-21)

### titiler.application

* Add `extra="ignore"` option `ApiSettings` to fix pydantic issue when using `.env` file (author @imanshafiei540, https://github.com/developmentseed/titiler/pull/800)

## 0.17.2 (2024-03-15)

### titiler.core

* fix OpenAPI metadata for algorithm (author @JinIgarashi, https://github.com/developmentseed/titiler/pull/797)

## 0.17.1 (2024-03-13)

* add python 3.12 support

### titiler.core

* Add `use_epsg` parameter to WMTS endpoint to resolve ArcMAP issues and fix XML formating (author @gadomski, https://github.com/developmentseed/titiler/pull/782)
* Add more OpenAPI metadata for algorithm (author @JinIgarashi, https://github.com/developmentseed/titiler/pull/783)

### titiler.application

* fix invalid url parsing in HTML responses

## 0.17.0 (2024-01-17)

### titiler.core

* update `rio-tiler` version to `>6.3.0`
* use new `align_bounds_with_dataset=True` rio-tiler option in GeoJSON statistics methods for more precise calculation

## 0.16.2 (2024-01-17)

### titiler.core

* fix leafletjs template maxZoom to great than 18 for `/map` endpoint (author @Firefishy, https://github.com/developmentseed/titiler/pull/749)

## 0.16.1 (2024-01-08)

### titiler.core

* use morecantile `TileMatrixSet.cellSize` property instead of deprecated/private `TileMatrixSet._resolution` method

### titiler.mosaic

* use morecantile `TileMatrixSet.cellSize` property instead of deprecated/private `TileMatrixSet._resolution` method

## 0.16.0 (2024-01-08)

### titiler.core

* update FastAPI version lower limit to `>=0.107.0`
* fix template loading for starlette >= 0.28 by using `jinja2.Environment` argument (author @jasongi, https://github.com/developmentseed/titiler/pull/744)

### titiler.extensions

* fix template loading for starlette >= 0.28 by using `jinja2.Environment` argument (author @jasongi, https://github.com/developmentseed/titiler/pull/744)

### titiler.application

* fix template loading for starlette >= 0.28 by using `jinja2.Environment` argument (author @jasongi, https://github.com/developmentseed/titiler/pull/744)

## 0.15.8 (2024-01-08)

### titiler.core

* use morecantile `TileMatrixSet.cellSize` property instead of deprecated/private `TileMatrixSet._resolution` method [backported from 0.16.1]

### titiler.mosaic

* use morecantile `TileMatrixSet.cellSize` property instead of deprecated/private `TileMatrixSet._resolution` method [backported from 0.16.1]

## 0.15.7 (2024-01-08)

### titiler.core

* update FastAPI version upper limit to `<0.107.0` to avoid starlette breaking change (`0.28`)

### titiler.application

* add simple *auth* (optional) based on `global_access_token` string, set with `TITILER_API_GLOBAL_ACCESS_TOKEN` environment variable (author @DeflateAwning, https://github.com/developmentseed/titiler/pull/735)

## 0.15.6 (2023-11-16)

### titiler.core

* in `/map` HTML response, add Lat/Lon buffer to AOI to avoid creating wrong AOI (when data covers the whole world).

## 0.15.5 (2023-11-09)

### titiler.core

* add `algorithm` options for `/statistics` endpoints

* switch from `BaseReader.statistics()` method to a combination of `BaseReader.preview()` and `ImageData.statistics()` methods to get the statistics

## 0.15.4 (2023-11-06)

### titiler.core

* update `rio-tiler` requirement to `>=6.2.5,<7.0`

* allow `bidx` option in `titiler.core.dependencies.AssetsBidxExprParams` and `titiler.core.dependencies.AssetsBidxParams`

    ```python
    # merge band 1 form asset1 and asset2
    # before
    httpx.get(
        "/stac/preview",
        params=(
            ("url", "stac.json"),
            ("assets", "asset1"),
            ("assets", "asset2"),
            ("asset_bidx", "asset1|1"),
            ("asset_bidx", "asset2|1"),
        )
    )

    # now
    httpx.get(
        "/stac/preview",
        params=(
            ("url", "stac.json"),
            ("assets", "asset1"),
            ("assets", "asset2"),
            ("bidx", 1),
        )
    )
    ```

* fix openapi examples

## 0.15.3 (2023-11-02)

* add `dst_crs` options in `/statistics [POST]` and `/feature [POST]` endpoints

## 0.15.2 (2023-10-23)

### titiler.core

* add `dependencies.TileParams` dependency with `buffer` and `padding` options
* add `tile_dependency` attribute in `TilerFactory` class (defaults to `TileParams`)
* add `reproject` (alias to `reproject_method`) option in `DatasetParams` dependency

### titiler.mosaic

*  Change `HTTP_404_NOT_FOUND` to `HTTP_204_NO_CONTENT` when no asset is found or tile is empty (author @simouel, https://github.com/developmentseed/titiler/pull/713)
* add `tile_dependency` attribute in `MosaicTilerFactory` class (defaults to `TileParams`)

### cdk application

* Support non-root paths in AWS API Gateway Lambda handler (author @DanSchoppe, https://github.com/developmentseed/titiler/pull/716)

## 0.15.1 (2023-10-17)

* Allow a default `color_formula` parameter to be set via a dependency (author @samn, https://github.com/developmentseed/titiler/pull/707)
* add `titiler.core.dependencies.create_colormap_dependency` to create ColorMapParams dependency from `rio_tiler.colormap.ColorMaps` object
* add `py.typed` files in titiler submodules (https://peps.python.org/pep-0561)

## 0.15.0 (2023-09-28)

### titiler.core

- added `PartFeatureParams` dependency

**breaking changes**

- `max_size` is now set to `None` for `/statistics [POST]`, `/bbox` and `/feature` endpoints, meaning the tiler will create image from the highest resolution.

- renamed `titiler.core.dependencies.ImageParams` to `PreviewParams`

- split TileFactory `img_dependency` attribute in two:
  - `img_preview_dependency`: used in `/preview` and `/statistics [GET]`, default to `PreviewParams` (with `max_size=1024`)

  - `img_part_dependency`: used in `/bbox`, `/feature` and `/statistics [POST]`, default to `PartFeatureParams` (with `max_size=None`)

- renamed `/crop` endpoints to `/bbox/...` or `/feature/...`
  - `/crop/{minx},{miny},{maxx},{maxy}.{format}` -> `/bbox/{minx},{miny},{maxx},{maxy}.{format}`

  - `/crop/{minx},{miny},{maxx},{maxy}/{width}x{height}.{format}` -> `/bbox/{minx},{miny},{maxx},{maxy}/{width}x{height}.{format}`

  - `/crop [POST]` -> `/feature [POST]`

  - `/crop.{format} [POST]` -> `/feature.{format} [POST]`

  - `/crop/{width}x{height}.{format}  [POST]` -> `/feature/{width}x{height}.{format} [POST]`

- update `rio-tiler` requirement to `>=6.2.1`

- Take coverage weights in account when generating statistics from GeoJSON features

## 0.14.1 (2023-09-14)

### titiler.extension

* add `GetFeatureInfo` capability in `wmsExtension` (author @benjaminleighton, https://github.com/developmentseed/titiler/pull/698)

## 0.14.0 (2023-08-30)

### titiler.core

* replace `-` by `_` in query parameters **breaking change**
  - `coord-crs` -> `coord_crs`
  - `dst-crs` -> `dst_crs`

* replace `buffer` and `color_formula` endpoint parameters by external dependencies (`BufferParams` and `ColorFormulaParams`)

* add `titiler.core.utils.render_image` which allow non-binary alpha band created with custom colormap. `render_image` replace `ImageData.render` method.

    ```python
    # before
    if cmap := colormap or dst_colormap:
        image = image.apply_colormap(cmap)

    if not format:
        format = ImageType.jpeg if image.mask.all() else ImageType.png

    content = image.render(
        img_format=format.driver,
        **format.profile,
        **render_params,
    )

    # now
    # render_image will:
    # - apply the colormap
    # - choose the right output format if `None`
    # - create the binary data
    content, media_type = render_image(
        image,
        output_format=format,
        colormap=colormap or dst_colormap,
        **render_params,
    )
    ```

### titiler.extension

* rename `geom-densify-pts` to `geometry_densify` **breaking change**
* rename `geom-precision` to `geometry_precision` **breaking change**

## 0.13.3 (2023-08-27)

* fix Factories `url_for` method and avoid changing `Request.path_params` object

## 0.13.2 (2023-08-24)

### titiler.extensions

* replace mapbox-gl by maplibre
* replace Stamen by OpenStreetMap tiles
* simplify band selection handling (author @tayden, https://github.com/developmentseed/titiler/pull/688)

## 0.13.1 (2023-08-21)

### titiler.core

* fix `LowerCaseQueryStringMiddleware` unexpectedly truncating query parameters (authors @jthetzel and @jackharrhy, @https://github.com/developmentseed/titiler/pull/677)

## titiler.application

* add `cors_allow_methods` in `ApiSettings` to control the CORS allowed methods (author @ubi15, https://github.com/developmentseed/titiler/pull/684)

## 0.13.0 (2023-07-27)

* update core requirements to libraries using pydantic **~=2.0**

### titiler.core

* update requirements:
  * fastapi `>=0.95.1` --> `>=0.100.0`
  * pydantic `~=1.0` --> `~=2.0`
  * rio-tiler `>=5.0,<6.0` --> `>=6.0,<7.0`
  * morecantile`>=4.3,<5.0` --> `>=5.0,<6.0`
  * geojson-pydantic `>=0.4,<0.7` --> `>=1.0,<2.0`
  * typing_extensions `>=4.6.1`

### titiler.extension

* update requirements:
  * rio-cogeo `>=4.0,<5.0"` --> `>=5.0,<6.0"`

### titiler.mosaic

* update requirements:
  * cogeo-mosaic `>=6.0,<7.0` --> `>=7.0,<8.0`

### titiler.application

* use `/api` and `/api.html` for documentation (instead of `/openapi.json` and `/docs`)
* update landing page

## 0.12.0 (2023-07-17)

* use `Annotated` Type for Query/Path parameters
* replace variable `TileMatrixSetId` by `tileMatrixSetId`

### titiler.core

* update FastAPI dependency to `>=0.95.1`
* set `pydantic` dependency to `~=1.0`
* update `rio-tiler` dependency to `>=5.0,<6.0`
* update TMS endpoints to match OGC Tiles specification

### titiler.extensions

* use TiTiler's custom JSONResponse for the `/validate` endpoint to avoid issue when COG has `NaN` nodata value
* update `rio-cogeo` dependency to `>=4.0,<5.0`
* update `rio-stac` requirement to `>=0.8,<0.9` and add `geom-densify-pts` and `geom-precision` options

## titiler.mosaic

* update `cogeo-mosaic` dependency to `>=6.0,<7.0`
* remove `titiler.mosaic.resources.enum.PixelSelectionMethod` and use `rio_tiler.mosaic.methods.PixelSelectionMethod`
* allow more TileMatrixSet (than only `WebMercatorQuad`)

## 0.11.7 (2023-05-18)

### titiler.core

* make HTML `templates` configurable in the factories
* rename `index.html` to `map.html`
* rename `dependencies.CRSParams` to `dependencies.CoordCRSParams`
* add `dst-crs` option for `/preview` and `/crop` endpoints to specify the output Coordinate Reference System.

### titiler.mosaic

* make HTML `templates` configurable in the factories

### titiler.extensions

* make HTML `templates` configurable in the factories
* rename `cog_index.html` to `cog_viewer.html`
* rename `stac_index.html` to `stac_viewer.html`
* add `zoom to point` in `stac` and `cog` viewers (author @dchirst, https://github.com/developmentseed/titiler/pull/614)

## 0.11.6 (2023-04-14)

* Allow a default `rescale` parameter to be set via a dependency (author @samn, https://github.com/developmentseed/titiler/pull/619)
* add `coord-crs` parameter for `/point`, `/part` and `/feature` endpoints

## 0.11.5 (2023-03-22)

* fix `TerrainRGB` (change interval from `1.0` to `0.1`)

## 0.11.4 (2023-03-20)

* set FastAPI version lower than 0.95 (https://github.com/tiangolo/fastapi/discussions/9278)

## 0.11.3 (2023-03-14)

* handle dateline crossing dataset in COG/STAC Viewer
* update Factories `url_for` method to make sure we return a string (https://github.com/developmentseed/titiler/pull/607)

## 0.11.2 (2023-03-08)

* Add OSM background in `/map` viewer when using WebMercator TMS

## 0.11.1 (2023-03-01)

* no change since 0.11.1a0

## 0.11.1a0 (2023-03-01)

* switch to `hatch` and `pdm-pep517` as build system and use `pyproject.toml` for python module metadata
* switch to `ruff` for python linting
* update pre-commit configuration
* documentation fixes 🙏 (authors @jthetzel, @neilsh)
* fix documentation about `asset_bidx`

### titiler.core

* Algorithm change, make terrainrgb interval and baseval floats to support more quantizers (author @AndrewAnnex, https://github.com/developmentseed/titiler/pull/587)
* update `rio-tiler` minimum version to `4.1.6`
* Apply colormap before defining image output format (when not provided)

### titiler.mosaic

* Apply colormap before defining image output format (when not provided)

## 0.11.0 (2023-01-27)

* add `titiler.extensions` package (`cogValidateExtension`, `stacExtension`, `cogViewerExtension`,  `stacViewerExtension`, `wmsExtension`)

### titiler.mosaic

* update `cogeo-mosaic` version requirement to `>=5.0,<5.2` (allow using `az://` prefix from uri)
* add `MOSAIC_STRICT_ZOOM` environment variable to control if the application should allow fetching tiles outside mosaic min/max zooms

**breaking change**

### titiler.core

* add `extensions` option to the `BaseTilerFactory` to specify a list of extension we want to register. Each extension will be then registered in the `__post_init__` object creation step.
* remove `BaseHTTPMiddleware` class inheritance for middleware (write pure ASGI middleware)

### titiler.application

* uses Extension to add more endpoints to default `titiler.core` factories
* move all `viewer` code into `titiler.extensions`
* add `/cog/stac` endpoint from `titiler.extension.stacExtension` to create STAC Items from raster dataset

### titiler.mosaic

* removed deprecated *empty* path (`/` is the correct route path, which enable prefixed and non-prefixed mosaic application)

## 0.10.2 (2022-12-17)

* fix issue with new morecantile version
* replace path parameter in `router_prefix` in `BaseTilerFactory.url_for`

## 0.10.1 (2022-12-15)

* update `/map` endpoint and template to support multiple TMS (https://github.com/developmentseed/titiler/pull/560)

## 0.10.0 (2022-12-09)

**breaking change**

* Simplify dependency requirements for titiler.mosaic and titiler.application and using `=={currentVersion}`

### titiler.core

* fix the `wmts.xml` template to work with non-epsg based CRS

### titiler.application

* fix titiler.application viewer when using dataset with band name in metadata

## 0.9.0 (2022-12-05)

### titiler.core

* add `default_tms` in `BaseTilerFactory` to set the default TMS identifier supported by the tiler (e.g `WebMercatorQuad`)

## 0.8.1 (2022-12-01)

### titiler.core

* remove useless `titiler.core.version` file

## 0.8.0 (2022-12-01)

* remove python 3.7 support
* add python 3.10 and 3.11 in CI

### titiler.core

* update FastAPI requirement to `>=0.87`
* update rio-tiler requirement to `>=4.1,<4.2`
* remove `rescale` and `color_formula` from the `post_process` dependency
* add `algorithm` support and introduce new `algorithm` and `algorithm_params` query parameters

**breaking changes**

* remove `timing headers` and `titiler.core.utils` submodule
* remove `asset_expression` (except in `/asset_statistics` endpoint) (see https://cogeotiff.github.io/rio-tiler/v4_migration/#multibasereader-expressions)
* update Point output model to include `band_names`
* histogram and info band names are prefixed with `b` (e.g `b1`) (ref: https://cogeotiff.github.io/rio-tiler/v4_migration/#band-names)
* add `/map` endpoint in TilerFactory to display tiles given query-parameters
* remove `TMSParams` and `WebMercatorTMSParams` dependencies.
* replace `TilerFactory.tms_dependency` attribute by `TilerFactory.supported_tms`. This attribute gets a `morecantile.defaults.TileMatrixSets` store and will create the tms dependencies dynamically
* replace `TMSFactory.tms_dependency` attribute by `TMSFactory.supported_tms`. This attribute gets a `morecantile.defaults.TileMatrixSets` store and will create the tms dependencies dynamically
* move `stats_dependency` and `histogram_dependency` from `BaseTilerFactory` to `TilerFactory`
* per rio-tiler changes, `;` has be to used in expression to indicate multiple bands. `b1*2,b2+b3,b1/b3` -> `b1*2;b2+b3;b1/b3`

### titiler.mosaic

* update cogeo-mosaic requirement to `>=4.2,<4.3`

**breaking changes**

* remove `timing headers`
* replace `MosaicTilerFactory.tms_dependency` attribute by `MosaicTilerFactory.supported_tms`. This attribute gets a `morecantile.defaults.TileMatrixSets` store and will create the tms dependencies dynamically

### titiler.application

* code simplification by removing custom code and submodules from endpoints

**breaking changes**

* remove custom TMS and custom Colormap dependencies
* remove middleware submodule


## 0.7.1 (2022-09-21)

### titiler.mosaic

* add `pixel_selection_dependency` options in `MosaicTilerFactory` to allow default method override (author @samn, https://github.com/developmentseed/titiler/pull/495)

### titiler.application

* allow `interval` colormaps in titiler.application

### Helm charts

* Check Charts workflow added for the Helm charts testing (author @emmanuelmathot, https://github.com/developmentseed/titiler/pull/495)

## 0.7.0 (2022-06-08)

* add `environment_dependency` option in `BaseTilerFactory` to define GDAL environment at runtime.
* remove `gdal_config` option in `BaseTilerFactory` **breaking**

```python
# before
router = TilerFactory(gdal_config={"GDAL_DISABLE_READDIR_ON_OPEN": "FALSE"}).router

# now
router = TilerFactory(environment_dependency=lambda: {"GDAL_DISABLE_READDIR_ON_OPEN": "FALSE"}).router


class ReaddirType(str, Enum):

    false = "false"
    true = "true"
    empty_dir = "empty_dir"


# or at endpoint call. The user could choose between false/true/empty_dir
def gdal_env(disable_read: ReaddirType = Query(ReaddirType.false)):
    return {"GDAL_DISABLE_READDIR_ON_OPEN": disable_read.value.upper()}

router = TilerFactory(environment_dependency=gdal_env).router
```

### titiler.application

* update `starlette-cramjam` requirement

## 0.6.0 (2022-05-13)

* no change since `0.6.0a2`

## 0.6.0a2 (2022-05-11)

* revert to `setup.py` + `setuptools` instead of `pyproject.toml` + `flit` because it broke namespace packages (https://github.com/developmentseed/titiler/pull/472)

## 0.6.0a1 (2022-05-11)

### titiler.core

* remove logging in error `exception_handler_factory`
* add optional `reader_dependency` to enable passing `Reader`'s option defined by Query/Header/Path parameters.
* switch to `pyproject.toml`
* move version definition in `titiler.core.__version__` **breaking**
* Include all values for a query param in `LowerCaseQueryStringMiddleware` (author @samn, https://github.com/developmentseed/titiler/pull/464)

### titiler.mosaic

* add optional `backend_dependency` to enable passing `Backend`'s option defined by Query/Header/Path parameters.
* remove `backend_options` MosaicTilerFactory argument in favor of the use of `backend_dependency` **breaking**
* switch to `pyproject.toml`
* move version definition in `titiler.mosaic.__version__` **breaking**

### titiler.application

* Fix frontend to handle anti-meridian crossing data
* switch to `pyproject.toml`
* move version definition in `titiler.application.__version__` **breaking**

## 0.5.1 (2022-03-07)

* add `cachecontrol_max_http_code` option to `CacheControlMiddleware` to avoid adding cache-control headers for API errors (Author @sharkinsspatial, https://github.com/developmentseed/titiler/pull/444)

## 0.5.0 (2022-02-22)

* update rio-tiler/morecantile/rio-cogeo/cogeo-mosaic versions
* add MultiBaseTilerFactory `/asset_statistics` which will return *per asset* statistics. Returns response in form of `Dict[{asset name}, Dict[{band name}, BandStatistics]]`

**breaking change**

* Multi-band expression now uses semicolon `;` instead of colon (`,`) as separator. Note: proper urlencoding might be needed.

```python
# before
expression = "b1+b2,b2"

# new
expression = "b1+b2;b2"
```

* MultiBaseTilerFactory `/statistics` now returns *merged* statistics in form of `Dict[{asset_band or expression}, BandStatistics]` (instead of `Dict[{asset name}, Dict[{band name}, BandStatistics]]`)

```python
# before
response = httpx.get(f"/stac/statistics?url=item.json").json()
print(response)
>>> {
    "asset1": {
        "1": {
            "min": ...,
            "max": ...,
            ...
        },
        "2": {
            "min": ...,
            "max": ...,
            ...
        }
    }
}

# now
response = httpx.get(f"/stac/statistics?url=item.json").json()
print(response)
>>> {
    "asset1_1": {
        "min": ...,
        "max": ...,
        ...
    },
    "asset1_2": {
        "min": ...,
        "max": ...,
        ...
    },
}
```

## 0.4.3 (2022-02-08)

* add tile `buffer` option to match rio-tiler tile options (https://github.com/developmentseed/titiler/pull/427)

## 0.4.2 (2022-01-25)

### titiler.core

* update minimum FastAPI version to `>=0.73` (https://github.com/developmentseed/titiler/pull/425)

## 0.4.1 (2022-01-25)

### titiler.core

* update type information for the factory `colormap_dependency`

### k8s
* Update ingress k8s templates to be compatible with latest resource types versions (https://github.com/developmentseed/titiler/pull/425

## 0.4.0 (2021-11-30)

* rename `Dockerfile` to `Dockerfile.gunicorn`
* switch default docker image to python3.9
* add `Dockerfile.uvicorn`

### titiler.core

* update `rio-tiler` version requirement to `>=3.0`

### titiler.mosaic

* update `cogeo-mosaic` version to `>=4.0`

## 0.4.0a2 (2021-11-24)

### titiler.core

* update `rio-tiler` version (>=3.0.0a6) with new colormap types information and base classes
* remove `additional_dependency` attribute in `BaseTileFactory`. This also remove `**kwargs` in endpoints **breaking**
* remove `reader_options` attribute in `BaseTileFactory` **breaking**
* `tms_dependency` default to `titiler.core.dependencies.TMSParams` which should supports all morecantile's TMS.
* add `route_dependencies` attribute to `BaseTilerFactory` to allow customizing route dependencies (author @alukach, https://github.com/developmentseed/titiler/pull/406)

### titiler.mosaic

* update `cogeo-mosaic` version (>=4.0.0a2) with updated Backend type hints information

## 0.4.0a1 (2021-11-12)

* fix titiler packages cross dependencies

## 0.4.0a0 (2021-11-12)

* remove python 3.6 supports (related to morecantile/pyproj update)

### titiler.core

* update `rio-tiler/morecantile` requirement (>=3.0)
* remove `utils.bbox_to_feature` (replaced by geojson_pydantic native function `Feature(geometry=Polygon.from_bounds(*bounds), properties=info)`)
* remove `utils.data_stats` (replaced by rio-tiler new statistics method)
* remove `metadata` endpoints  **breaking API**
* update `statistics` endpoints with histogram options
* update `statistics` endpoint responses **breaking API**
* remove `band_expression` in `BandsExprParams` dependency **breaking API**
* remove `morecantile` requirement definition in setup.py and defers to rio-tiler supported version
* update `titiler.core.dependencies.DefaultDependency` (allows dict unpacking and remove `.kwargs`) **breaking API**
* use standard for List in QueryParameter (e.g `bidx=1&bidx=2&bidx` instead of `bidx=1,2,3`) **breaking API**
* add `asset_bidx` query parameter in replacement of `bidx` in MultiBaseFactory dependencies and switch to new format: `{asset name}|{bidx,bidx,bidx}` **breaking API**
* update `asset_expression` to the new format: `{asset name}|{expression}` (e.g `data|b1+b2`) **breaking API**
* update `assets` QueryParameter to List (e.g `assets=COG&assets=Data`) **breaking API**
* update `bands` QueryParameter to List (e.g `bands=B01&bands=B02`) **breaking API**
* split `RenderParams` dependency into:
    * `PostProcessParams`: `rescale` and `color_formula` parameters
    * `ImageRenderingParams`: `return_mask`
* add `process_dependency` attribute in `BaseTilerFactory` (defaults to `PostProcessParams`)
* use `resampling` alias instead of `resampling_method` for QueryParameter **breaking API**
* defaults to available assets if `assets` option is not provided for `MultiBaseTilerFactory` info and statistics endpoints.
* defaults to available bands if `bands` option is not provided for `MultiBandsTilerFactory` info and statistics endpoints.
* better output models definition
* keep `bounds`, `minzoom` and `maxzoom` in `/info` response
* remove `dataset` in `/info` response to better follow the Info model
* add `/statistics` endpoint by default

### titiler.mosaic

* update `cogeo-mosaic` requirement (>=4.0)
* update response from `/info` endpoint to match the model.

### titiler.application

* update viewers to match changes in titiler.core endpoints

## 0.3.12 (2021-10-20)

### titiler.core

- Update morecantile requirement to stay under `3.0` (author @robintw, https://github.com/developmentseed/titiler/pull/389)

## 0.3.11 (2021-10-07)

### titiler.application

- Update rio-cogeo requirement to stay under `3.0`

## 0.3.10 (2021-09-23)

### titiler.core

- add custom JSONResponse using [simplejson](https://simplejson.readthedocs.io/en/latest/) to allow NaN/inf/-inf values (ref: https://github.com/developmentseed/titiler/pull/374)
- use `titiler.core.resources.responses.JSONResponse` as default response for `info`, `metadata`, `statistics` and `point` endpoints (ref: https://github.com/developmentseed/titiler/pull/374)

### titiler.application

- switch to `starlette_cramjam` compression middleware (ref: https://github.com/developmentseed/titiler/issues/369)

## 0.3.9 (2021-09-07)

### titiler.core

- update FastAPI requirements to `>=0.65,<0.68` (ref: https://github.com/developmentseed/titiler/issues/366)
- surface `asset_expression` and `band_expression` in Multi*TilerFactory (ref: https://github.com/developmentseed/titiler/issues/367)

## 0.3.8 (2021-09-02)

### titiler.core

- move `titiler.application.middleware` to `titiler.core.middleware` (https://github.com/developmentseed/titiler/pull/365)

## 0.3.7 (2021-09-01)

### titiler.core

- Update the TileJSON model for better validation and to match with the specification (center is optional) (https://github.com/developmentseed/titiler/pull/363)

## 0.3.6 (2021-08-23)

### titiler.core

- fix morecantile related tests (https://github.com/developmentseed/titiler/issues/358)
- fix float parsing when datatype is float32 (https://github.com/developmentseed/rio-viz/issues/39)

### titiler.application

- fix morecantile related tests (https://github.com/developmentseed/titiler/issues/358)

## 0.3.5 (2021-08-17)

### titiler.mosaic

* add `/{z}/{x}/{y}/assets`, `/{lon},{lat}/assets`, `/{minx},{miny},{maxx},{maxy}/assets` GET endpoints to return a list of assets that intersect a given geometry (author @mackdelany, https://github.com/developmentseed/titiler/pull/351)

## 0.3.4 (2021-08-02) - **Not published on PyPi** [#355](https://github.com/developmentseed/titiler/discussions/355)

### titiler.core

* add `/crop` POST endpoint to return an image from a GeoJSON feature (https://github.com/developmentseed/titiler/pull/339)
* add `/statistics` (GET and POST) endpoints to return advanced images statistics (https://github.com/developmentseed/titiler/pull/347)

### titiler.application

* add optional `root_path` setting to specify a url path prefix to use when running the app behind a reverse proxy (https://github.com/developmentseed/titiler/pull/343)

## 0.3.3 (2021-06-29) - **Not published on PyPi** [#355](https://github.com/developmentseed/titiler/discussions/355)

### titiler.core

* fix possible bug when querystring parameter are case insensitive (https://github.com/developmentseed/titiler/pull/323)

### titiler.mosaic

* update `tilejson` and `WMTSCapabilities.xml` endpoints to allow list querystrings (as done previously in https://github.com/developmentseed/titiler/issues/319)

### titiler.application

* add `titiler.application.middleware.LowerCaseQueryStringMiddleware` to cast all query string parameter to lowercase (author @lorenzori, https://github.com/developmentseed/titiler/pull/321)

### code and repo

* move `titiler` code to `src/titiler`

## 0.3.2 (2021-05-26)

### titiler.core

* update rio-tiler dependency to `>=2.1` version and update `rescale` query-parameter (https://github.com/developmentseed/titiler/issues/319)

```
# before
# previously, rio-tiler was splitting a list of input range in tuple of 2
rescale=0,1000,0,1000,0,1000

# now
# rio-tiler 2.1 now expect sequence of tuple in form of Sequence[Tuple[Num, Num]]
rescale=0,1000&rescale=0,1000&rescale=0,1000
```

### titiler.mosaic

* update `cogeo-mosaic` version to `>=3.0,<3.1`.

### titiler.application

* re-order middlewares (https://github.com/developmentseed/titiler/issues/311)
* update rio-cogeo version to `>=2.2` and use `rio_cogeo.models` instead of custom ones.


## 0.3.1 (2021-04-27)

* add `exclude_path` options in `titiler.application.middleware.CacheControlMiddleware` to avoid adding cache-control headers to specific paths.
* allow `histogram_bins` to be a single value or a `,` delimited scalar (https://github.com/developmentseed/titiler/pull/307)
* change error status from `404` to `500` for `RasterioIOError` exception (author @kylebarron, https://github.com/developmentseed/titiler/pull/300)

    Sometimes GDAL/Rasterio can lose track of the file handler (might be related to cache issue + threading) and raise `RasterioIOError: file not found`, while the file exists for real. To avoid caching this, we changed the error code to 500 (errors >= 500 do not get `cache-control` header on titiler.application).

## 0.3.0 (2021-04-19)

* add support for `.jpg` and `.jpeg` extensions (https://github.com/developmentseed/titiler/pull/271)
* better error message when parsing the colormap value fails (https://github.com/developmentseed/titiler/pull/279)

**breaking change**

* split `titiler` into a set of namespaces packages (https://github.com/developmentseed/titiler/pull/284)

    **titiler.core**

    The `core` package host the low level tiler factories.
    ```python
    # before
    from titiler.endpoints.factory import TilerFactory

    # now
    from titiler.core.factory import TilerFactory
    ```

    **titiler.mosaic**

    The `mosaic` package is a plugin to `titiler.core` which adds support for MosaicJSON
    ```python
    # before
    from titiler.endpoints.factory import MosaicTilerFactory

    # now
    from titiler.mosaic.factory import MosaicTilerFactory
    ```

    **titiler.application**

    The `application` package is a full `ready to use` FastAPI application with support of STAC, COG and MosaicJSON.

    ```bash
    # before
    $ pip install titiler
    $ uvicorn titiler.main:app --reload

    # now
    $ pip install titiler.application uvicorn
    $ uvicorn titiler.application.main:app --reload
    ```

## 0.2.0 (2021-03-09)

* adapt for cogeo-mosaic `3.0.0rc2` and add `backend_options` attribute in MosaicTilerFactory (https://github.com/developmentseed/titiler/pull/247)
* update FastAPI requirements
* update minimal python version to 3.6
* add `**render_params.kwargs` to pass custom render params in `image.render` method (https://github.com/developmentseed/titiler/pull/259)
* Changed probe url from `/ping` to `/healthz` in k8s deployment

**breaking change**

* renamed `OptionalHeaders`, `MimeTypes` and `ImageDrivers` enums to the singular form (https://github.com/developmentseed/titiler/pull/258)
* renamed titiler.dependencies's Enums (`ColorMapName`, `ResamplingName` and `TileMatrixSetName`) to the singular form (https://github.com/developmentseed/titiler/pull/260)
* renamed `MimeType` to `MediaType` (https://github.com/developmentseed/titiler/pull/258)
* add `ColorMapParams` dependency to ease the creation of custom colormap dependency (https://github.com/developmentseed/titiler/pull/252)
* renamed `PathParams` to `DatasetPathParams` and also made it a simple callable (https://github.com/developmentseed/titiler/pull/260)
* renamed `colormap` query-parameter to `colormap_name` (https://github.com/developmentseed/titiler/pull/262)
    ```
    # before
    /cog/preview.png?colormap=viridis

    # now
    /cog/preview.png?colormap_name=viridis
    ```

* use `colormap` query-parameter to pass custom colormap (https://github.com/developmentseed/titiler/pull/262)
    ```
    /cog/preview.png?colormap={"0": "#FFFF00FF", ...}
    ```

## 0.1.0 (2021-02-17)

* update FastAPI requirements
* add `validate` in `MosaicTilerFactory` (https://github.com/developmentseed/titiler/pull/206, author @drnextgis)
* rename `ressources` package to `resources` (https://github.com/developmentseed/titiler/pull/210, author @drnextgis)
* renamed environment variables prefixes for API and STACK configurations: `TITILER_STACK` as prefix to CDK and `TITILER_API` as prefix to API (https://github.com/developmentseed/titiler/pull/211, author @fredliporace)
* remove MosaicTilerFactory `create` and `update` endpoints (https://github.com/developmentseed/titiler/pull/218)
* deleted `titiler.models.mosaics` because the models are not used anymore (https://github.com/developmentseed/titiler/pull/221)
* update rio-tiler and cogeo-mosaic minimal versions (https://github.com/developmentseed/titiler/pull/220, https://github.com/developmentseed/titiler/pull/213)
* move STAC related dependencies to `titiler.dependencies (https://github.com/developmentseed/titiler/pull/225)
* add `rio_tiler.io.MultiBandReader` bands dependencies (https://github.com/developmentseed/titiler/pull/226)
* add `MultiBaseTilerFactory` and `MultiBandTilerFactory` custom tiler factories (https://github.com/developmentseed/titiler/pull/230)
* Update STAC tiler to use the new `MultiBaseTilerFactory` factory
* depreciate *empty* GET endpoint for MosaicTilerFactory read (https://github.com/developmentseed/titiler/pull/232)
* better `debug` configuration and make reponse headers metadata optional (https://github.com/developmentseed/titiler/pull/232)

**breaking change**

* update `titiler.dependencies.AssetsBidxParams` to make `asset` a required parameter (https://github.com/developmentseed/titiler/pull/230
* the STAC `/info` endpoint now expect the `assets` parameter to be passed. To ge the list of available assets we added a new `/assets` endpoint within the tiler factory
* remove `COGReader` as default `reader` in `titiler.endpoints.factory.BaseTilerFactory`

## 0.1.0a14 (2021-01-05)

* add `rio_tiler.errors.MissingBands` in known errors.
* add `titiler.endpoints.factory.TMSFactory` to enable custom TMS endpoints.
* **breaking** rename `BaseFactory` to `BaseTilerFactory` in `titiler.endpoints.factory`

## 0.1.0a13 (2020-12-20)

* allow `API_DISABLE_{COG/STAC/MOSAIC}` environment variables to control default endpoints in titiler main app (https://github.com/developmentseed/titiler/issues/156)
* add `overwriting=False/True` on MosaicJSON creation (https://github.com/developmentseed/titiler/issues/164)
* add `gdal_config` option to Tiler factories to replace custom `APIRoute` class (https://github.com/developmentseed/titiler/issues/168)
* add `info.geojson` endpoint to return dataset info as a GeoJSON feature (https://github.com/developmentseed/titiler/issues/166)
* update `rio-tiler`, `cogeo-mosaic` and optional dependencies

## 0.1.0a12 (2020-11-18)

* require `rio-tiler>=2.0.0rc2`
* update Enums for Image types. (**breaking**)
* Add more output datatype (jpeg2000, pngraw)
* add `width/height` in `/crop` endpoint path

```
/crop/{minx},{miny},{maxx},{maxy}.{format}
/crop/{minx},{miny},{maxx},{maxy}/{width}x{height}.{format}
```

## 0.1.0a11.post1 (2020-11-12)

* relax version for rio-tiler and cogeo-mosaic

```python
"rio-cogeo~=2.0"
"rio-tiler>=2.0.0rc1,<2.1"
"cogeo-mosaic>=3.0.0a17,<3.1"
```

## 0.1.0a11 (2020-11-12)

* split `tile()` for `MosaicTilerFactory` method (https://github.com/developmentseed/titiler/issues/147)

## 0.1.0a10 (2020-11-09)

* update for rio-tiler==2.0.0rc1, cogeo-mosaic==3.0.0a17 and morecantile==2.0
* split `tile()` factory method (https://github.com/developmentseed/titiler/issues/141, author @fredliporace)

## 0.1.0a9 (2020-10-26)

* avoid changing mutable TMS and Colormap list by using deepcopy.
* quiet/turn off logs
* add logger middleware (https://github.com/developmentseed/titiler/pull/139)

## 0.1.0a8 (2020-10-13)

* update for rio-tiler 2.0.0b17, which now support TMS (morecantile) by default.
* update fastapi minimum version to 0.61

**breaking changes**

* removed TMSTilerFactory (because default reader built with rio_tiler BaseReader should support TMS).

Note: We changed the versioning scheme to `{major}.{minor}.{path}{pre}{prenum}`

## 0.1.0-alpha.7 (2020-10-13)

* remove `pkg_resources` (https://github.com/pypa/setuptools/issues/510)

## 0.1.0-alpha.6 (2020-10-05)

* refactor CacheControl Middleware
* rename headers value `X-Server-Timings` to `Server-Timing`.
* add `total;dur={}` in response header `Server-Timing`, using new `titiler.middleware.TotalTimeMiddleware` middleware (113)

```python
from titiler.middleware import CacheControlMiddleware, TotalTimeMiddleware
from fastapi import FastAPI

app.add_middleware(CacheControlMiddleware, cachecontrol="public, max-age=3600")
app.add_middleware(TotalTimeMiddleware)
```

* Add Brotli compression support (#126, author @kylebarron)
* Numerous fix to CDK app.py (co-author @kylebarron)

## 0.1.0-alpha.5 (2020-09-22)

* exclude `tests/` an `stack/` in titiler python package.
* add `EPSG6933` in TMS

**breaking changes**
* [FACTORY] the `additional_dependency` should be a Callable which return a dict.

    ```python
    @dataclass  # type: ignore
    class BaseFactory(metaclass=abc.ABCMeta):
        """BaseTiler Factory."""
        ...
        # provide custom dependency
        additional_dependency: Callable[..., Dict] = field(default=lambda: dict())
    ```

    ```python
    def AssetsParams(
        assets: Optional[str] = Query(
            None,
            title="Asset indexes",
            description="comma (',') delimited asset names (might not be an available options of some readers)",
        )
    ) -> Dict:
        """Assets Dependency."""
        kwargs = {}
        if assets:
            kwargs["assets"] = assets.split(",")
        return kwargs
    ```
* [FACTORY] remove `_` prefix in factory methods (e.g `_tile` -> `tile`)
* [FACTORY] refactor dependencies to better align with rio_tiler.io.BaseReader method definition.

    Example:

    In the `metadata`, the `MetadataParams` will be used to pass `pmin` and `pmax` because they are the only
    required parameters for the metadata method. All other params will be passed to a `kwargs` dict.

    ```python
    @dataclass
    class MetadataParams(DefaultDependency):
        """Common Metadada parameters."""
        # Required params
        pmin: float = Query(2.0, description="Minimum percentile")
        pmax: float = Query(98.0, description="Maximum percentile")
        # Optional parameters
        bidx: Optional[str] = Query(
            None, title="Band indexes", description="comma (',') delimited band indexes",
        )
        ...
        def __post_init__(self):
            """Post Init."""

            if self.bidx is not None:
                self.kwargs["indexes"] = tuple(
                    int(s) for s in re.findall(r"\d+", self.bidx)
                )
        ...

    # metadata method in factory
    def metadata(
        src_path=Depends(self.path_dependency),
        metadata_params=Depends(self.metadata_dependency),
        kwargs: Dict = Depends(self.additional_dependency),
    ):
        """Return metadata."""
        reader = src_path.reader or self.reader
        with reader(src_path.url, **self.reader_options) as src_dst:
            info = src_dst.metadata(
                metadata_params.pmin,
                metadata_params.pmax,
                **metadata_params.kwargs,
                **kwargs,
            )
        return info
    ```
* [FACTORY] refactor dependencies definition
    ```python
    @dataclass  # type: ignore
    class BaseFactory(metaclass=abc.ABCMeta):
        """BaseTiler Factory."""

        reader: default_readers_type = field(default=COGReader)
        reader_options: Dict = field(default_factory=dict)

        # FastAPI router
        router: APIRouter = field(default_factory=APIRouter)

        # Path Dependency
        path_dependency: Type[PathParams] = field(default=PathParams)

        # Rasterio Dataset Options (nodata, unscale, resampling)
        dataset_dependency: default_deps_type = field(default=DatasetParams)

        # Indexes/Expression Dependencies
        layer_dependency: default_deps_type = field(default=BidxExprParams)

        # Image rendering Dependencies
        render_dependency: default_deps_type = field(default=RenderParams)

        # TileMatrixSet dependency
        tms_dependency: Callable[..., TileMatrixSet] = WebMercatorTMSParams

        # provide custom dependency
        additional_dependency: Callable[..., Dict] = field(default=lambda: dict())
    ```

* remove `PathParams.reader` attribute. This option was not used and would have been technically difficult to use.
    ```python
    @dataclass
    class PathParams:
        """Create dataset path from args"""

        url: str = Query(..., description="Dataset URL")
    ```


## 0.1.0-alpha.4 (2020-09-14)

* Update `.npy` output format to follow the numpyTile format (#103)

    ```python
    import numpy
    import requests
    from io import BytesIO

    endpoint = ...
    url = "https://opendata.digitalglobe.com/events/mauritius-oil-spill/post-event/2020-08-12/105001001F1B5B00/105001001F1B5B00.tif"

    r = requests.get(f"{endpoint}/cog/tiles/14/10818/9146.npy",
        params = {
            "url": url,
        }
    )
    data = numpy.load(BytesIO(r.content))
    print(data.shape)
    > (4, 256, 256)
    ```

* Add `titiler.custom.routing.apiroute_factory`. This function enable the creation of custom fastapi.routing.APIRoute class with `rasterio.Env()` block.

    ```python
    from fastapi import FastAPI, APIRouter
    from rasterio._env import get_gdal_config
    from titiler.custom.routing import apiroute_factory

    app = FastAPI()
    route_class = apiroute_factory({"GDAL_DISABLE_READDIR_ON_OPEN": "FALSE"})
    router = APIRouter(route_class=route_class)

    @router.get("/simple")
    def simple():
        """should return FALSE."""
        res = get_gdal_config("GDAL_DISABLE_READDIR_ON_OPEN")
        return {"env": res}

    app.include_router(router)
    ```

    Note: This has only be tested for python 3.6 and 3.7.


## 0.1.0-alpha.3 (2020-09-03)

* add custom `url_for` method in TilerFactory to retrieve `prefixed` endpoint URL (#95)
* remove magic `titiler.dependencies.PathParams` mosaicid path translation, where a user could pass `url=mosaicid://` to the endpoint.
* switch to `pydantic.BaseSettings` for FastAPI application setting management.

    List of Settings:

    ```python
    name: str = "titiler"
    cors_origins: str = "*"
    cachecontrol: str = "public, max-age=3600"
    ```

API Settings can now be set by adding a `.env` file in your local project or by setting environment variables (e.g `API_CORS_ORIGIN="https://mywebsite.com/*"`)

## 0.1.0-alpha.2 (2020-09-01)

* add Transform and CRS information in `/part` GeoTIFF output
* pin **rio-tiler-crs** to `>=3.0b4,<3.1` and **cogeo-mosaic** to `>=3.0a10,<3.1`

## 0.1.0-alpha.1 (2020-09-01)

* rename titiler.models.cog.py to titiler.models.dataset.py
* remove cog* prefix to Bounds, Info and Metadata models
* allow Union[str, int] for key in Metadata.statistics (as defined in rio-tiler-pds)

e.g Create a Landsat 8 Tiler
```python
from titiler.endpoints.factory import TilerFactory, MosaicTilerFactory
from titiler.dependencies import BandsParams

from rio_tiler_pds.landsat.aws.landsat8 import L8Reader  # Not in TiTiler dependencies

from fastapi import FastAPI

app = FastAPI(title="Landsat Tiler", openapi_url="/api/v1/openapi.json")
scene = TilerFactory(
    reader=L8Reader, additional_dependency=BandsParams, router_prefix="scenes"
)
mosaic = MosaicTilerFactory(
    dataset_reader=L8Reader,
    additional_dependency=BandsParams,
    add_update=False,
    add_create=False,
    router_prefix="mosaic",
)
app.include_router(scene.router, prefix="/scenes", tags=["Scenes"])
app.include_router(mosaic.router, prefix="/mosaic", tags=["Mosaic"])
```

## 0.1a0 (2020-08-31)

**First release on pypi**

### Tiler Factory

For this release we created new Tiler Factories class which handle creation of FastAPI routers for a given rio_tiler **Readers**.

```python
from titiler.endpoints.factory import TilerFactory
from rio_tiler.io import COGReader, STACReader

from fastapi import FastAPI

app = FastAPI()

cog = TilerFactory()
app.include_router(cog.router, tags=["Cloud Optimized GeoTIFF"])
```

#### Readers / TileMatrixSets

The `titiler.endpoints.factory.TilerFactory` class will create a tiler with `Web Mercator` as uniq supported Tile Matrix Set.

For other TMS support, tiler needs to be created with `titiler.endpoints.factory.TMSTilerFactory` and with a TMS friendly reader (e.g `rio_tiler_crs.COGReader`).

**Simple tiler with only Web Mercator support**
```python
from rio_tiler.io import COGReader

from titiler.endpoints import factory
from titiler.dependencies import WebMercatorTMSParams

app = factory.TilerFactory(reader=COGReader)
assert app.tms_dependency == WebMercatorTMSParams
```

**Tiler with more TMS support (from morecantile)**
```python
from rio_tiler_crs import COGReader

from titiler.endpoints import factory
from titiler.dependencies import TMSParams

app = factory.TMSTilerFactory(reader=COGReader)
assert app.tms_dependency == TMSParams
```

### Other changes

* add mosaic support  (#17 author @geospatial-jeff)
* update to rio-tiler-crs>=3.0b* and rio-tiler>=2.0b*
* Pin fastapi version to 0.60.1
* Remove titiler.core in favor of starlette settings (#55, author @geospatial-jeff)
* Add fastapi exception handlers (#56, author @geospatial-jeff)
* Remove intermediary routers (#57, author @geospatial-jeff)
* Remove /titiler/api submodule (e.g titiler.api.utils -> titiler.utils)
* Add Cache-Control middleware. Endpoints do not define any cache-control headers. (part of #43, co-author with @geospatial-jeff)
* Add 'X-Assets' in response headers for mosaic tiles (#51)
* add cog validation via rio-cogeo (co-author with @geospatial-jeff, #37)

### Breaking changes

* default tiler to Web Mercator only
* removed cache layer for tiles
* updated html templates

```python
template_dir = pkg_resources.resource_filename("titiler", "templates")
templates = Jinja2Templates(directory=template_dir)

cog_template = templates.TemplateResponse(
    name="cog_index.html",
    context={
        "request": request,
        "tilejson": request.url_for("cog_tilejson"),
        "metadata": request.url_for("cog_metadata"),
    },
    media_type="text/html",
)

stac_template = templates.TemplateResponse(
    name="stac_index.html",
    context={
        "request": request,
        "tilejson": request.url_for("stac_tilejson"),
        "metadata": request.url_for("stac_info"),
    },
    media_type="text/html",
)
```

## Pre Pypi releases

## 2.1.2 (2020-06-24)

* add `width` & `height` parameters in API docs to force output size for part/preview endpoints.
* add `resampling_method` in API docs.

link: https://github.com/developmentseed/titiler/commit/725da5fa1bc56d8e192ae8ff0ad107493ca93378

## 2.1.1 (2020-06-22)

* add minimum fastapi version (0.54.0) and update docker config

link: https://github.com/developmentseed/titiler/commit/95b98a32ffb3274d546dd52f99a3920091029b4c

## 2.1.0 (2020-06-11)

* add `/preview`, `/crop`, `/point` endpoints

link: https://github.com/developmentseed/titiler/commit/8b63fc6b6141b9c9361c95d80897d77b5e2d47c3

## 2.0.0 (2020-06-09)

* support STAC items (#16)
* better API documentation via response models
* update UI (`/stac/viewer`, `/cog/viewer`)
* re-order OpenAPI route tags
* update documentation

link: https://github.com/developmentseed/titiler/commit/fa2cb78906b0fd88506b89bace8174969be8cd4f

## 1.0.0 (2020-06-04)

Initial release

link: https://github.com/developmentseed/titiler/commit/f4fdc02ea0235470589eeb34a4da8e5aae74e696<|MERGE_RESOLUTION|>--- conflicted
+++ resolved
@@ -1,16 +1,15 @@
 # Release Notes
 
-<<<<<<< HEAD
 ## Unreleased
 
-* remove all default values to the dependencies
+* Remove all default values to the dependencies
     * `DatasetParams.unscale`: `False` -> `None` (default to `False` in rio-tiler)
     * `DatasetParams.resampling_method`: `nearest` -> `None` (default to `nearest` in rio-tiler)
     * `DatasetParams.reproject_method`: `nearest` -> `None` (default to `nearest` in rio-tiler)
     * `ImageRenderingParams.add_mask`: `True` -> `None` (default to `True` in rio-tiler)
     * `StatisticsParams.categorical`: `False` -> `None` (default to `False` in rio-tiler)
 
-* add `kwargs` property to the `DefaultDependency` class. The `kwargs` property will return a `Dict` with only `non-None` values.
+* Add `kwargs` property to the `DefaultDependency` class. The `kwargs` property will return a `Dict` with only `non-None` values.
 
     ```python
     from typing import Optional
@@ -31,8 +30,8 @@
     >> {'value': 1}
     ```
 
-* use `.kwargs` property when passing option to rio-tiler methods to enable
-=======
+* Use `.kwargs` property when passing option to rio-tiler methods to enable
+
 ## 0.18.5 (2024-07-03)
 
 * Set version requirement for FastAPI to `>=0.111.0`
@@ -40,7 +39,6 @@
 ## 0.18.4 (2024-06-26)
 
 * fix Tiles URL encoding for WMTSCapabilities XML document
->>>>>>> a03de921
 
 ## 0.18.3 (2024-05-20)
 
