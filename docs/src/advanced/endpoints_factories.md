--- conflicted
+++ resolved
@@ -371,13 +371,9 @@
 - **supported_tms**: List of available TileMatrixSets. Defaults to `morecantile.tms`.
 - **templates**: *Jinja2* templates to use in endpoints. Defaults to `titiler.core.factory.DEFAULT_TEMPLATES`.
 - **add_part**: Add `/bbox` and `/feature` endpoints to the router. Defaults to `True`.
-<<<<<<< HEAD
 - **add_viewer**: Add `/{TileMatrixSetId}/map.html` endpoints to the router. Defaults to `True`.
-
-=======
-- **add_viewer**: Add `/map.html` endpoints to the router. Defaults to `True`.
+- **add_ogc_maps**: Add `/map` endpoints to the router. Default to `False`.
 - **add_preview**: Add `/preview` endpoints to the router. Default to `False`.
->>>>>>> db8d93e5
 
 ```python
 from fastapi import FastAPI
