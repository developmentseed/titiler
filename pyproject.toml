--- conflicted
+++ resolved
@@ -29,21 +29,12 @@
     "Programming Language :: Python :: 3.12",
     "Topic :: Scientific/Engineering :: GIS",
 ]
-<<<<<<< HEAD
-version="0.17.2"
-dependencies = [
-    "titiler.core==0.17.2",
-    "titiler.extensions==0.17.2",
-    "titiler.mosaic==0.17.2",
-    "titiler.application==0.17.2",
-=======
 version="0.17.3"
 dependencies = [
     "titiler.core==0.17.3",
     "titiler.extensions==0.17.3",
     "titiler.mosaic==0.17.3",
     "titiler.application==0.17.3",
->>>>>>> 66f06efd
 ]
 
 [project.optional-dependencies]
