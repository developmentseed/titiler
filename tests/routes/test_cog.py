"""test /COG endpoints."""
import os
from io import BytesIO
from unittest.mock import patch

import numpy
import pytest

from ..conftest import DATA_DIR, mock_reader, parse_img


@patch("titiler.endpoints.cog.COGReader")
def test_bounds(reader, app):
    """test /bounds endpoint."""
    reader.side_effect = mock_reader

    response = app.get("/cog/bounds?url=https://myurl.com/cog.tif")
    assert response.status_code == 200
    body = response.json()
    assert len(body["bounds"]) == 4
    assert response.headers["Cache-Control"] == "public, max-age=3600"


@patch("titiler.endpoints.cog.COGReader")
def test_info(reader, app):
    """test /info endpoint."""
    reader.side_effect = mock_reader

    response = app.get("/cog/info?url=https://myurl.com/cog.tif")
    assert response.status_code == 200
    body = response.json()
    assert len(body["bounds"]) == 4
    assert body["band_descriptions"] == [[1, "band1"]]
    assert body["dtype"] == "uint16"
    assert body["colorinterp"] == ["gray"]
    assert body["nodata_type"] == "None"


@patch("titiler.endpoints.cog.COGReader")
def test_metadata(reader, app):
    """test /metadata endpoint."""
    reader.side_effect = mock_reader

    response = app.get("/cog/metadata?url=https://myurl.com/cog.tif")
    assert response.status_code == 200
    body = response.json()
    assert len(body["bounds"]) == 4
    assert body["statistics"]
    assert len(body["statistics"]["1"]["histogram"][0]) == 10
    assert body["band_descriptions"] == [[1, "band1"]]
    assert body["dtype"] == "uint16"
    assert body["colorinterp"] == ["gray"]
    assert body["nodata_type"] == "None"

    response = app.get(
        "/cog/metadata?url=https://myurl.com/cog.tif&resampling_method=bilinear"
    )
    assert response.status_code == 200
    body2 = response.json()
    assert body2["statistics"] != body["statistics"]

    response = app.get(
        "/cog/metadata?url=https://myurl.com/cog.tif&bounds=-56.228,72.715,-54.547,73.188"
    )
    assert response.status_code == 200
    body2 = response.json()
    assert body2["statistics"] != body["statistics"]

    response = app.get(
        "/cog/metadata?url=https://myurl.com/cog.tif&histogram_bins=5&histogram_range=1,1000&nodata=0"
    )
    assert response.status_code == 200
    body = response.json()
    assert len(body["statistics"]["1"]["histogram"][0]) == 5


@patch("titiler.endpoints.cog.COGReader")
def test_wmts(reader, app):
    """test wmts endpoints."""
    reader.side_effect = mock_reader

    response = app.get("/cog/WMTSCapabilities.xml?url=https://myurl.com/cog.tif")
    assert response.status_code == 200
    assert response.headers["content-type"] == "application/xml"
    assert response.headers["Cache-Control"] == "public, max-age=3600"
    assert (
        "http://testserver/cog/tiles/WebMercatorQuad/{TileMatrix}/{TileCol}/{TileRow}@1x.png?url=https"
        in response.content.decode()
    )

    response = app.get(
        "/cog/WMTSCapabilities.xml?url=https://myurl.com/cog.tif&tile_scale=2&tile_format=jpg"
    )
    assert response.status_code == 200
    assert response.headers["content-type"] == "application/xml"
    assert (
        "http://testserver/cog/tiles/WebMercatorQuad/{TileMatrix}/{TileCol}/{TileRow}@2x.jpg?url=https"
        in response.content.decode()
    )


@patch("titiler.endpoints.cog.COGReader")
def test_tile(reader, app):
    """test tile endpoints."""
    reader.side_effect = mock_reader

    # full tile
    response = app.get(
        "/cog/tiles/8/87/48?url=https://myurl.com/cog.tif&rescale=0,1000"
    )
    assert response.status_code == 200
    assert response.headers["content-type"] == "image/jpeg"
    assert response.headers["Cache-Control"] == "public, max-age=3600"
    meta = parse_img(response.content)
    assert meta["width"] == 256
    assert meta["height"] == 256

    response = app.get(
        "/cog/tiles/8/87/48@2x?url=https://myurl.com/cog.tif&rescale=0,1000&color_formula=Gamma R 3"
    )
    assert response.status_code == 200
    assert response.headers["content-type"] == "image/jpeg"
    meta = parse_img(response.content)
    assert meta["width"] == 512
    assert meta["height"] == 512

    response = app.get(
        "/cog/tiles/8/87/48.jpg?url=https://myurl.com/cog.tif&rescale=0,1000"
    )
    assert response.status_code == 200
    assert response.headers["content-type"] == "image/jpeg"

    response = app.get(
        "/cog/tiles/8/87/48@2x.jpg?url=https://myurl.com/cog.tif&rescale=0,1000"
    )
    assert response.status_code == 200
    assert response.headers["content-type"] == "image/jpeg"

    response = app.get(
        "/cog/tiles/8/87/48@2x.tif?url=https://myurl.com/cog.tif&nodata=0&bidx=1"
    )
    assert response.status_code == 200
    assert response.headers["content-type"] == "image/tiff"
    meta = parse_img(response.content)
    assert meta["dtype"] == "uint16"
    assert meta["count"] == 2
    assert meta["width"] == 512
    assert meta["height"] == 512

    response = app.get("/cog/tiles/8/87/48.npy?url=https://myurl.com/cog.tif&nodata=0")
    assert response.status_code == 200
    assert response.headers["content-type"] == "application/x-binary"
    t, m = numpy.load(BytesIO(response.content), allow_pickle=True)
    assert t.shape == (1, 256, 256)
    assert m.shape == (256, 256)

    # partial
    response = app.get(
        "/cog/tiles/8/84/47?url=https://myurl.com/cog.tif&rescale=0,1000"
    )
    assert response.status_code == 200
    assert response.headers["content-type"] == "image/png"

    response = app.get(
        "/cog/tiles/8/84/47?url=https://myurl.com/cog.tif&nodata=0&rescale=0,1000&color_map=viridis"
    )
    assert response.status_code == 200
    assert response.headers["content-type"] == "image/png"

    response = app.get(
        "/cog/tiles/8/53/50.png?url=https://myurl.com/above_cog.tif&bidx=1&color_map=above"
    )
    assert response.status_code == 200
    assert response.headers["content-type"] == "image/png"

    response = app.get(
        "/cog/tiles/8/53/50.png?url=https://myurl.com/above_cog.tif&bidx=1&color_map=above&resampling_method=somethingwrong"
    )
    assert response.status_code == 422


@patch("titiler.endpoints.cog.COGReader")
def test_tilejson(reader, app):
    """test /tilejson endpoint."""
    reader.side_effect = mock_reader

    response = app.get("/cog/tilejson.json?url=https://myurl.com/cog.tif")
    assert response.status_code == 200
    body = response.json()
    assert body["tilejson"] == "2.2.0"
    assert body["version"] == "1.0.0"
    assert body["scheme"] == "xyz"
    assert len(body["tiles"]) == 1
    assert body["tiles"][0].startswith(
        "http://testserver/cog/tiles/WebMercatorQuad/{z}/{x}/{y}@1x?url=https"
    )
    assert body["minzoom"] == 5
    assert body["maxzoom"] == 8
    assert body["bounds"]
    assert body["center"]

    response = app.get(
        "/cog/tilejson.json?url=https://myurl.com/cog.tif&tile_format=png&tile_scale=2"
    )
    assert response.status_code == 200
    body = response.json()
    assert body["tiles"][0].startswith(
        "http://testserver/cog/tiles/WebMercatorQuad/{z}/{x}/{y}@2x.png?url=https"
    )


def test_viewer(app):
    """Test COG Viewer."""
    response = app.get("/cog/viewer")
    assert response.status_code == 200
    assert response.headers["content-type"] == "text/html; charset=utf-8"
    assert response.headers["content-encoding"] == "gzip"


@patch("titiler.endpoints.cog.COGReader")
def test_preview(reader, app):
    """test /preview endpoint."""
    reader.side_effect = mock_reader

    response = app.get(
        "/cog/preview?url=https://myurl.com/cog.tif&rescale=0,1000&max_size=256"
    )
    assert response.status_code == 200
    assert response.headers["content-type"] == "image/jpeg"
    meta = parse_img(response.content)
    assert meta["width"] == 256
    assert meta["height"] == 256
    assert meta["driver"] == "JPEG"

    response = app.get(
        "/cog/preview.png?url=https://myurl.com/cog.tif&rescale=0,1000&max_size=256"
    )
    assert response.status_code == 200
    assert response.headers["content-type"] == "image/png"
    meta = parse_img(response.content)
    assert meta["width"] == 256
    assert meta["height"] == 256
    assert meta["driver"] == "PNG"

    response = app.get(
        "/cog/preview.png?url=https://myurl.com/cog.tif&rescale=0,1000&max_size=128&width=512&height=512"
    )
    assert response.status_code == 200
    assert response.headers["content-type"] == "image/png"
    meta = parse_img(response.content)
    assert meta["width"] == 512
    assert meta["height"] == 512
    assert meta["driver"] == "PNG"

    response = app.get(
        "/cog/preview.npy?url=https://myurl.com/cog.tif&rescale=0,1000&max_size=1024"
    )
    assert response.status_code == 200
    assert response.headers["content-type"] == "application/x-binary"
    t, m = numpy.load(BytesIO(response.content), allow_pickle=True)
    assert t.shape == (1, 1024, 1021)
    assert m.shape == (1024, 1021)


@patch("titiler.endpoints.cog.COGReader")
def test_part(reader, app):
    """test /crop endpoint."""
    reader.side_effect = mock_reader

    response = app.get(
        "/cog/crop/-56.228,72.715,-54.547,73.188.png?url=https://myurl.com/cog.tif&rescale=0,1000&max_size=256"
    )
    assert response.status_code == 200
    assert response.headers["content-type"] == "image/png"
    meta = parse_img(response.content)
    assert meta["width"] == 256
    assert meta["height"] == 73
    assert meta["driver"] == "PNG"

    # response = app.get(
    #     "/cog/crop/-56.228,72.715,-54.547,73.188?url=https://myurl.com/cog.tif&rescale=0,1000&max_size=256"
    # )
    # assert response.status_code == 200
    # assert response.headers["content-type"] == "image/png"
    # meta = parse_img(response.content)
    # assert meta["width"] == 256
    # assert meta["height"] == 73
    # assert meta["driver"] == "PNG"

    response = app.get(
        "/cog/crop/-56.228,72.715,-54.547,73.188.png?url=https://myurl.com/cog.tif&rescale=0,1000&max_size=256&width=512&height=512"
    )
    assert response.status_code == 200
    assert response.headers["content-type"] == "image/png"
    meta = parse_img(response.content)
    assert meta["width"] == 512
    assert meta["height"] == 512
    assert meta["driver"] == "PNG"

    response = app.get(
        "/cog/crop/-56.228,72.715,-54.547,73.188.npy?url=https://myurl.com/cog.tif&rescale=0,1000&max_size=256"
    )
    assert response.status_code == 200
    assert response.headers["content-type"] == "application/x-binary"
    t, m = numpy.load(BytesIO(response.content), allow_pickle=True)
    assert t.shape == (1, 73, 256)
    assert m.shape == (73, 256)


@patch("titiler.endpoints.cog.COGReader")
def test_point(reader, app):
    """test /point endpoint."""
    reader.side_effect = mock_reader

    response = app.get("/cog/point/-56.228,72.715?url=https://myurl.com/cog.tif")
    assert response.status_code == 200
    assert response.headers["content-type"] == "application/json"
    body = response.json()
    assert body["coordinates"] == [-56.228, 72.715]


def test_file_not_found_error(app):
    response = app.get("/cog/info?url=foo.tif")
    assert response.status_code == 404


@patch("titiler.endpoints.cog.COGReader")
def test_tile_outside_bounds_error(reader, app):
    reader.side_effect = mock_reader
    response = app.get("/cog/tiles/15/0/0?url=https://myurl.com/cog.tif&rescale=0,1000")
    assert response.status_code == 404
<<<<<<< HEAD


@pytest.mark.parametrize(
    "url",
    [os.path.join(DATA_DIR, f) for f in os.listdir(DATA_DIR) if f.endswith(".tif")],
)
def test_validate_cog(app, url):
    """test /validate endpoint"""
    response = app.get(f"/cog/validate?url={os.path.join(DATA_DIR, 'cog.tif')}")
    assert response.status_code == 200
    assert response.json()["valid"]
=======
    # NOT THIS MIGHT CHANGE
    assert response.headers["Cache-Control"] == "public, max-age=3600"
>>>>>>> a434f4df
<|MERGE_RESOLUTION|>--- conflicted
+++ resolved
@@ -329,7 +329,8 @@
     reader.side_effect = mock_reader
     response = app.get("/cog/tiles/15/0/0?url=https://myurl.com/cog.tif&rescale=0,1000")
     assert response.status_code == 404
-<<<<<<< HEAD
+    # NOT THIS MIGHT CHANGE
+    assert response.headers["Cache-Control"] == "public, max-age=3600"
 
 
 @pytest.mark.parametrize(
@@ -340,8 +341,4 @@
     """test /validate endpoint"""
     response = app.get(f"/cog/validate?url={os.path.join(DATA_DIR, 'cog.tif')}")
     assert response.status_code == 200
-    assert response.json()["valid"]
-=======
-    # NOT THIS MIGHT CHANGE
-    assert response.headers["Cache-Control"] == "public, max-age=3600"
->>>>>>> a434f4df
+    assert response.json()["COG"]