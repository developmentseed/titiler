--- conflicted
+++ resolved
@@ -29,7 +29,7 @@
     assert len(cog.router.routes) == 17
 
     app = FastAPI()
-    cog = factory.TilerFactory(debug=True)
+    cog = factory.TilerFactory(add_timing_headers=True)
     app.include_router(cog.router)
     client = TestClient(app)
 
@@ -86,9 +86,9 @@
 def test_MosaicTilerFactory():
     """Test MosaicTilerFactory class."""
     mosaic = factory.MosaicTilerFactory(
-        debug=True, add_assets_in_headers=True, router_prefix="mosaic",
+        add_timing_headers=True, add_assets_headers=True, router_prefix="mosaic",
     )
-    assert len(mosaic.router.routes) == 18
+    assert len(mosaic.router.routes) == 19
     assert mosaic.tms_dependency == WebMercatorTMSParams
 
     app = FastAPI()
@@ -107,15 +107,9 @@
         response = client.get("/mosaic/tiles/7/37/45", params={"url": mosaic_file})
         assert response.status_code == 200
 
-<<<<<<< HEAD
         assert response.headers["X-Assets"]
         timing = response.headers["server-timing"]
         assert "mosaicread;dur" in timing
         assert "dataread;dur" in timing
         assert "postprocess;dur" in timing
-        assert "format;dur" in timing
-=======
-    app = factory.MosaicTilerFactory()
-    assert len(app.router.routes) == 19
-    assert app.tms_dependency == WebMercatorTMSParams
->>>>>>> a95073d2
+        assert "format;dur" in timing